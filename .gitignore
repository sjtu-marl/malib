--- conflicted
+++ resolved
@@ -130,9 +130,6 @@
 
 # Workspace
 .vscode
-<<<<<<< HEAD
-=======
 .idea
->>>>>>> 50ccd97d
 _build
 logs