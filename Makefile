--- conflicted
+++ resolved
@@ -27,11 +27,7 @@
 
 .PHONY: test
 test:
-<<<<<<< HEAD
-	pytest --cov-config=.coveragerc --cov=malib/backend/datapool --cov-report html --doctest-modules tests/dataset
-=======
 	pytest -v --cov-config=.coveragerc --cov=malib --cov-report html --doctest-modules tests
->>>>>>> 250b93f6
 	rm -f .coverage.*
 
 .PHONY: test-dataset
