import logging
import os
import sys
import traceback
import threading
import asyncio
import time
import traceback
import numpy as np
from numpy.ma.core import cumsum
import torch
import ray

from collections import namedtuple
from concurrent.futures import ThreadPoolExecutor
from readerwriterlock import rwlock

from malib import settings
from malib.utils.errors import OversampleError
from malib.utils.general import iter_dicts_recursively, iter_many_dicts_recursively
from malib.utils.logger import Log, Logger
from malib.utils.typing import (
    BufferDescription,
    PolicyID,
    AgentID,
    Dict,
    List,
    Any,
    Union,
    Tuple,
    Status,
)

import threading
import pickle as pkl


def _gen_table_name(env_id, main_id, pid):
    res = f"{env_id}"
    if main_id:
        if isinstance(main_id, List):
            main_id = "_".join(sorted(main_id))
        res += f"_{main_id}"
    if pid:
        if isinstance(pid, List):
            pid = "_".join(sorted(pid))
        res += f"_{pid}"
    return res


DATASET_TABLE_NAME_GEN = _gen_table_name
Batch = namedtuple("Batch", "identity, data")


def iterate_recursively(d: Dict):
    for k, v in d.items():
        if isinstance(v, (dict, BufferDict)):
            yield from iterate_recursively(v)
        else:
            yield d, k, v


class BufferDict(dict):
    @property
    def capacity(self) -> int:
        capacities = []
        for _, _, v in iterate_recursively(self):
            capacities.append(v.shape[0])
        return max(capacities)

    def index(self, indices):
        return self.index_func(self, indices)

    def index_func(self, x, indices):
        if isinstance(x, (dict, BufferDict)):
            res = BufferDict()
            for k, v in x.items():
                res[k] = self.index_func(v, indices)
            return res
        else:
            t = x[indices]
            # Logger.debug("sampled data shape: {} {}".format(t.shape, indices))
            return t

    def set_data(self, index, new_data):
        return self.set_data_func(self, index, new_data)

    def set_data_func(self, x, index, new_data):
        if isinstance(new_data, (dict, BufferDict)):
            for nk, nv in new_data.items():
                self.set_data_func(x[nk], index, nv)
        else:
            if isinstance(new_data, torch.Tensor):
                t = new_data.cpu().numpy()
            elif isinstance(new_data, np.ndarray):
                t = new_data
            else:
                raise TypeError(
                    f"Unexpected type for new insert data: {type(new_data)}, expected is np.ndarray"
                )
            x[index] = t.copy()


class Empty(Exception):
    pass


class Full(Exception):
    pass


def _start_loop(loop: asyncio.BaseEventLoop):
    asyncio.set_event_loop(loop)
    if not loop.is_running():
        loop.run_forever()


def get_or_create_eventloop():
    try:
        return asyncio.get_event_loop()
    except RuntimeError as ex:
        if "There is no current event loop in thread" in str(ex):
            loop = asyncio.new_event_loop()
            asyncio.set_event_loop(loop)
            return asyncio.get_event_loop()


class _QueueActor:
    def __init__(self, maxsize, event_loop):
        self.maxsize = maxsize
        self.queue = asyncio.Queue(self.maxsize, loop=event_loop)

    def qsize(self):
        return self.queue.qsize()

    def empty(self):
        return self.queue.empty()

    def full(self):
        return self.queue.full()

    async def put(self, item, timeout=None):
        try:
            await asyncio.wait_for(self.queue.put(item), timeout)
        except asyncio.TimeoutError:
            raise Full

    async def get(self, timeout=None):
        try:
            return await asyncio.wait_for(self.queue.get(), timeout)
        except asyncio.TimeoutError:
            raise Empty

    def put_nowait(self, item):
        self.queue.put_nowait(item)

    def put_nowait_batch(self, items):
        # If maxsize is 0, queue is unbounded, so no need to check size.
        if self.maxsize > 0 and len(items) + self.qsize() > self.maxsize:
            raise Full(
                f"Cannot add {len(items)} items to queue of size "
                f"{self.qsize()} and maxsize {self.maxsize}."
            )
        for item in items:
            self.queue.put_nowait(item)

    def get_nowait(self):
        return self.queue.get_nowait()

    def get_nowait_batch(self, num_items):
        if num_items > self.qsize():
            raise Empty(
                f"Cannot get {num_items} items from queue of size " f"{self.qsize()}."
            )
        return [self.queue.get_nowait() for _ in range(num_items)]


class Table:
    def __init__(
        self,
        capacity: int,
        fragment_length: int,
        data_shapes: Dict[AgentID, Dict[str, Tuple]] = None,
        data_dtypes: Dict[AgentID, Dict[str, Tuple]] = None,
        sample_start_size: int = 0,
        event_loop: asyncio.BaseEventLoop = None,
        mode: str = "queue",
    ):
        """One table for one episode."""

        self._threading_lock = threading.Lock()
        self._rwlock = rwlock.RWLockFairD()
        self._consumer_queue = None
        self._producer_queue = None
        self._is_fixed = False
        self._sample_start_size = sample_start_size
        self._size = 0
        self._flag = 0
        self._capacity = capacity
        self._fragment_length = fragment_length
        self._data_shapes = data_shapes
        self._mode = mode

        if mode == "queue":
            self._consumer_queue = _QueueActor(maxsize=capacity, event_loop=event_loop)
            self._producer_queue = _QueueActor(maxsize=capacity, event_loop=event_loop)
            # ready index
            self._producer_queue.put_nowait_batch([i for i in range(capacity)])
        else:
            self._consumer_queue = None
            self._producer_queue = None

        # build episode
<<<<<<< HEAD
        self._buffer = BufferDict()
        for agent, _dshapes in data_shapes.items():
            if agent not in keys:
                continue
            t = BufferDict()
            for dk, dshape in _dshapes.items():
                # ziyu: record last step value if truncated
                t[dk] = np.zeros((capacity, self._fragment_length+1) + dshape)
            self._buffer[agent] = t
=======
        if data_shapes is not None:
            self._buffer = BufferDict()
            for agent, _dshapes in data_shapes.items():
                # if agent not in keys:
                #     continue
                t = BufferDict()
                for dk, dshape in _dshapes.items():
                    # XXX(ming): use fragment length for RNN?
                    t[dk] = np.zeros((capacity,) + dshape, dtype=data_dtypes[agent][dk])
                self._buffer[agent] = t
        else:
            self._buffer = None
>>>>>>> 703313ef

    @property
    def is_fixed(self):
        return self._is_fixed

    @property
    def is_multi_agent(self) -> bool:
        return len(self.buffer)

    @property
    def buffer(self) -> BufferDict:
        return self._buffer

    @property
    def size(self):
        return self._size

    @property
    def flag(self):
        return self._flag

    @property
    def capacity(self):
        return self._capacity

    def build_buffer_from_samples(self, sample: Dict):
        self._buffer = BufferDict()
        for agent, _buff in sample.items():
            t = BufferDict()
            for dk, v in _buff.items():
                t[dk] = np.zeros((self.capacity,) + v.shape[1:], dtype=v.dtype)
            self._buffer[agent] = t

    def sample_activated(self) -> bool:
        return self._consumer_queue.size() >= self._sample_start_size

    def fix_table(self):
        self._is_fixed = True
        if self._mode == "queue":
            self._producer_queue.shutdown()
            self._consumer_queue.shutdown()

    def get_producer_index(self, buffer_size: int) -> Union[List[int], None]:
        buffer_size = min(self._producer_queue.qsize(), buffer_size)
        if buffer_size == 0:
            return None
        else:
            return self._producer_queue.get_nowait_batch(buffer_size)

    def get_consumer_index(self, buffer_size: int) -> Union[List[int], None]:
        buffer_size = min(self._consumer_queue.qsize(), buffer_size)
        if buffer_size == 0:
            return None
        else:
            return self._consumer_queue.get_nowait_batch(buffer_size)

    def free_consumer_index(self, indices: List[int]):
        self._producer_queue.put_nowait_batch(indices)

    def free_producer_index(self, indices: List[int]):
        self._consumer_queue.put_nowait_batch(indices)

    @staticmethod
    def gen_table_name(*args, **kwargs):
        return DATASET_TABLE_NAME_GEN(*args, **kwargs)

    def insert(
        self, data: List[Dict[str, Any]], indices: List[int] = None, size: int = None
    ):
        if self.buffer is None:
            self.build_buffer_from_samples(data[0])
        shuffle_idx = np.random.shuffle(np.arange(len(indices)))
        for d_list, k, value_list in iter_many_dicts_recursively(*data):
            head_d = d_list[0]
            batch_sizes = [v.shape[0] for v in value_list]
            merged_shape = (sum(batch_sizes),) + value_list[0].shape[1:]
            _placeholder = np.zeros(merged_shape, dtype=head_d[k].dtype)

            index = 0
            for batch_size, value in zip(batch_sizes, value_list):
                _placeholder[index : index + batch_size] = value[::]
                index += batch_size
            assert len(_placeholder) >= len(indices), (len(_placeholder), len(indices))
            head_d[k] = _placeholder[shuffle_idx]

        if indices is None:
            # generate indices
            indices = np.arange(self._flag, self._flag + size) % self._capacity

        # assert indices is not None, "indices: {}".format(indices)
        self._buffer.set_data(indices, data[0])
        self._size += len(indices)
        self._size = min(self._size, self._capacity)
        self._flag = (self._flag + len(indices)) % self._capacity

    def sample(self, indices: List[int] = None, size: int = None) -> Dict[str, Any]:
        if indices is None:
            indices = np.random.choice(self.size, size)
        return self._buffer.index(indices)

    @staticmethod
    def _save_helper_func(obj, fp, candidate_name=""):
        if os.path.isdir(fp):
            try:
                os.makedirs(fp)
            except:
                pass
            tfp = os.path.join(fp, candidate_name + ".tpkl")
        else:
            paths = os.path.split(fp)[0]
            try:
                os.makedirs(paths)
            except:
                pass
            tfp = fp + ".tpkl"
        with open(tfp, "wb") as f:
            pkl.dump(obj, f, protocol=settings.PICKLE_PROTOCOL_VER)

    def dump(self, fp, name=None):
        if name is None:
            name = self._name
        with self._threading_lock:
            serial_dict = {
                "keys": self._keys,
                "data": self._buffer,
                "multi_agent": self._is_multi_agent,
                "sample_start_size": self._sample_start_size,
                "data_shapes": self._data_shapes,
            }
            self._save_helper_func(serial_dict, fp, name)

    @classmethod
    def load(cls, fp):
        with open(fp, "rb") as f:
            serial_dict = pkl.load(f)

        table = Table(
            capacity=serial_dict["capacity"],
            data_shapes=serial_dict["data_shapes"],
            sample_start_size=serial_dict["sample_start_size"],
        )
        table._buffer = serial_dict["data"]
        table._capacity = table.buffer.capacity
        return table

    def to_csv(self, fp):
        def _dump_episode(fname, episode):
            class _InternelColumnGenerator:
                def __init__(self, column_data_dict):
                    self.idx = 0
                    self.data = column_data_dict
                    self.columns = list(column_data_dict.keys())
                    self.length = len(next(iter(column_data_dict.values)))

                def getline(self):
                    column_info = ",".join(self.columns)
                    yield column_info
                    while self.idx < self.length:
                        line = []
                        for c in self.columns:
                            line.append(str(self.data[c][self.idx]))
                        line = ",".join(line)
                        self.idx += 1
                        yield line

            wg = _InternelColumnGenerator(episode.data)
            with open(fname, "w") as f:
                while True:
                    line = wg.getline()
                    if line:
                        f.write(line)
                    else:
                        break

        with self._threading_lock:
            try:
                os.makedirs(fp)
            except:
                pass

            if self.multi_agent:
                for aid in self._data.keys():
                    episode = self._episode[aid]
                    _dump_episode(os.path.join(fp, aid), episode)
            else:
                _dump_episode(fp, self._episode)


@ray.remote
class OfflineDataset:
    def __init__(
        self, dataset_config: Dict[str, Any], exp_cfg: Dict[str, Any], test_mode=False
    ):
        self._episode_capacity = dataset_config.get(
            "episode_capacity", settings.DEFAULT_EPISODE_CAPACITY
        )
        self._fragment_length = dataset_config.get("fragment_length")
        self._learning_start = dataset_config.get("learning_start", 64)
        self._tables: Dict[str, Table] = dict()
        self._threading_lock = threading.Lock()
        self._threading_pool = ThreadPoolExecutor()

        loop = get_or_create_eventloop()
        self.event_loop = loop
        self.event_thread = threading.Thread(target=_start_loop, args=(loop,))
        self.event_thread.setDaemon(True)
        self.event_thread.start()

        # parse init tasks
        init_job_config = dataset_config.get("init_job", {})
        if init_job_config.get("load_when_start"):
            path = init_job_config.get("path")
            if path:
                self.load(path)

        # Read-only proxies for external offline dataset
        external_resource_config = dataset_config.get("extern")
        self.external_proxy: List[ExternalDataset] = []
        if external_resource_config:
            for external_config, sample_rate in zip(
                external_resource_config["links"],
                external_resource_config["sample_rates"],
            ):
                if not external_config["write"]:
                    dataset = ExternalReadOnlyDataset(
                        name=external_config["name"],
                        path=external_config["path"],
                        sample_rate=sample_rate,
                    )
                    self.external_proxy.append(dataset)
                else:
                    raise NotImplementedError(
                        "External writable dataset is not supported"
                    )

        # quitting job
        quit_job_config = dataset_config.get("quit_job", {})
        self.dump_when_closed = quit_job_config.get("dump_when_closed")
        self.dump_path = quit_job_config.get("path")
        Logger.info(
            "dataset server initialized with (table_capacity={} table_learning_start={})".format(
                self._episode_capacity, self._learning_start
            )
        )

    def lock(self, lock_type: str, desc: Dict[AgentID, BufferDescription]) -> str:
        """Lock table ready to push or pull and return the table status."""

        env_id = list(desc.values())[0].env_id
        main_ids = sorted(list(desc.keys()))
        table_name = Table.gen_table_name(
            env_id=env_id,
            main_id=main_ids,
            pid=[desc[aid].policy_id for aid in main_ids],
        )
        # check it is multi-agent or not
        self.check_table(table_name, None, is_multi_agent=len(main_ids) > 1)
        table = self._tables[table_name]
        status = table.lock_push_pull(lock_type)
        return status

    def unlock(self, lock_type: str, desc: Dict[AgentID, BufferDescription]):
        env_id = list(desc.values())[0].env_id
        main_ids = sorted(list(desc.keys()))
        table_name = Table.gen_table_name(
            env_id=env_id,
            main_id=main_ids,
            pid=[desc[aid].policy_id for aid in main_ids],
        )
        self.check_table(table_name, None, is_multi_agent=len(main_ids) > 1)
        table = self._tables[table_name]
        status = table.unlock_push_pull(lock_type)
        return status

    def create_table(self, buffer_desc: BufferDescription):
        name = Table.gen_table_name(
            env_id=buffer_desc.env_id,
            main_id=buffer_desc.agent_id,
            pid=buffer_desc.policy_id,
        )

        if name in self._tables:
            raise Warning("Repeated table definite: {}".format(name))
            # return None
        else:
            self._tables[name] = Table(
                self._episode_capacity,
                self._fragment_length,
                buffer_desc.data_shapes,
                self._learning_start,
                event_loop=self.event_loop,
            )
            Logger.info("created data table: {}".format(name))

    def get_consumer_index(
        self, buffer_desc: BufferDescription
    ) -> Union[List[int], None]:
        """Before saving, get index"""

        try:
            table_name = Table.gen_table_name(
                env_id=buffer_desc.env_id,
                main_id=buffer_desc.agent_id,
                pid=buffer_desc.policy_id,
            )
            table = self._tables[table_name]
            indices = table.get_consumer_index(buffer_desc.batch_size)
        except KeyError:
            # Logger.warn("table {} not ready yet for indexing".format(table_name))
            indices = None

        return Batch(buffer_desc.identify, indices)

    def get_producer_index(
        self, buffer_desc: BufferDescription
    ) -> Union[List[int], None]:
        """Before saving, get index"""

        try:
            table_name = Table.gen_table_name(
                env_id=buffer_desc.env_id,
                main_id=buffer_desc.agent_id,
                pid=buffer_desc.policy_id,
            )
            table = self._tables[table_name]
            indices = table.get_producer_index(buffer_desc.batch_size)
        except KeyError:
            # Logger.warn("table {} not ready yet for indexing".format(table_name))
            indices = None

        return Batch(buffer_desc.identify, indices)

    def save(self, buffer_desc: BufferDescription):
        table_name = Table.gen_table_name(
            env_id=buffer_desc.env_id,
            main_id=buffer_desc.agent_id,
            pid=buffer_desc.policy_id,
        )
        table = self._tables[table_name]
        table.insert(buffer_desc.data, indices=buffer_desc.indices)
        table.free_producer_index(buffer_desc.indices)

    @Log.method_timer(enable=settings.PROFILING)
    def load_from_dataset(
        self,
        file: str,
        env_id: str,
        policy_id: PolicyID,
        agent_id: AgentID,
    ):
        """
        Expect the dataset to be in the form of List[ Dict[str, Any] ]
        """

        # FIXME(ming): check its functionality
        # with open(file, "rb") as f:
        #     dataset = pkl.load(file=f)
        #     keys = set()
        #     for batch in dataset:
        #         keys = keys.union(batch.keys())

        #     table_size = len(dataset)
        #     table_name = DATASET_TABLE_NAME_GEN(
        #         env_id=env_id,
        #         main_id=agent_id,
        #         pid=policy_id,
        #     )
        #     if self._tables.get(table_name, None) is None:
        #         self._tables[table_name] = Episode(
        #             env_id, policy_id, other_columns=None
        #         )

        #     for batch in dataset:
        #         assert isinstance(batch, Dict)
        #         self._tables[table_name].insert(**batch)
        raise NotImplementedError

    # @Log.method_timer(enable=settings.PROFILING)
    def load(self, path, mode="replace") -> List[Dict[str, str]]:
        table_descs = []
        with self._threading_lock:
            for fn in os.listdir(path):
                if fn.endswith(".tpkl"):
                    conflict_callback_required = False
                    table = Table.load(os.path.join(path, fn))
                    victim_table = None

                    if table.name in self._tables.keys() and mode.lower().equal(
                        "replace"
                    ):
                        victim_table = self.tables[table.name]
                        Logger.debug(
                            f"Conflicts in loading table {table.name}, act as replacing"
                        )
                        try_lock_status = victim_table.lock_push_pull("push")
                        if try_lock_status != Status.NORMAL:
                            Logger.error(
                                f"Try to replace an occupied table {victim_table.name}"
                            )
                        conflict_callback_required = True

                    self._tables[table.name] = table
                    table_descs.append(
                        {
                            "name": table.name,
                            "size": table.size,
                            "capacity": table.capacity,
                        }
                    )

                    if conflict_callback_required:
                        victim_table.unlock_push_pull("push")

            return table_descs

    # @Log.method_timer(enable=settings.PROFILING)
    def dump(self, path, table_names=None, as_csv=False):
        with self._threading_lock:
            if table_names is None:
                table_names = list(self._tables.keys())
            elif isinstance(table_names, str):
                table_names = [table_names]

            # Locking required tables
            status = dict.fromkeys(table_names, Status.FAILED)
            for tn in table_names:
                table = self._tables[tn]
                status[tn] = table.lock_push_pull("push")

            # Check locking status
            f = open("ds.log", "w")
            for tn, lock_status in status.items():
                f.write(f"Table {tn} lock status {lock_status}")
                if lock_status == Status.FAILED:
                    Logger.info(f"Failed to lock the table {tn}, skip the dumping.")
                    continue
                if not as_csv:
                    self._tables[tn].dump(os.path.join(path, tn))
                else:
                    self._tables[tn].to_csv(os.path.join(path, tn))
                self._tables[tn].unlock_push_pull("push")
            f.close()
            return status

    # @Log.method_timer(enable=settings.PROFILING)
    def sample(self, buffer_desc: BufferDescription) -> Tuple[Batch, str]:
        """Sample data from the top for training, default is random sample from sub batches.
        :param BufferDesc buffer_desc: Description of sampling a buffer.
            used to index the buffer slot
        :return: a tuple of samples and information
        """

        # generate idxes from idxes manager
        res = None
        info = "OK"
        # with Log.timer(log=settings.PROFILING, logger=Logger):
        try:
            table_name = Table.gen_table_name(
                env_id=buffer_desc.env_id,
                main_id=buffer_desc.agent_id,
                pid=buffer_desc.policy_id,
            )
            table = self._tables[table_name]
            res = table.sample(indices=buffer_desc.indices)
            table.free_consumer_index(buffer_desc.indices)
        except KeyError:
            info = "table {} has not been created yet".format(table_name)
        except OverflowError:
            info = "no enough size for table {} yet".format(table_name)
        res = Batch(identity=buffer_desc.agent_id, data=res)
        return res, info

    def shutdown(self):
        status = None
        if self.dump_when_closed:
            Logger.info("Begin OfflineDataset dumping.")
            status = self.dump(self.dump_path)
        Logger.info("Server terminated.")
        return status


class ExternalDataset:
    def __init__(self, name, path, sample_rate=0.5):
        self._name = name
        if os.path.isabs(path):
            self._path = path
        else:
            self._path = os.path.join(settings.BASE_DIR, path)
        self._sample_rate = sample_rate

    def sample(self):
        raise NotImplementedError

    def save(self):
        raise NotImplementedError


class ExternalReadOnlyDataset(ExternalDataset):
    def __init__(
        self, name, path, sample_rate=0.5, mapping_func=lambda x: x, binary=True
    ):
        super().__init__(name, path, sample_rate=sample_rate)

        self._tables: Dict[str, Table] = {}
        for fn in os.listdir(self._path):
            if fn.endswith(".tpkl"):
                table = Table.load(os.path.join(self._path, fn))
                self._tables[table.name] = table

    def sample(self, buffer_desc: BufferDescription):
        info = f"{self._name}(external, read-only): OK"
        try:
            # NOTE(zbzhu): maybe we do not care which policy sampled the (expert) data
            table_name = Table.gen_table_name(
                env_id=buffer_desc.env_id,
                main_id=buffer_desc.agent_id,
                pid=None,
                # pid=buffer_desc.policy_id,
            )
            table = self._tables[table_name]
            res = table.sample(size=self._sample_rate * buffer_desc.batch_size)
        except KeyError as e:
            info = f"data table `{table_name}` has not been created {list(self._tables.keys())}"
            res = None
        except OversampleError as e:
            info = f"No enough data: table_size={table.size} batch_size={buffer_desc.batch_size} table_name={table_name}"
            res = None
        except Exception as e:
            print(traceback.format_exc())
            res = None
            info = "others"
        return res, info

    # def save(self, agent_episodes: Dict[AgentID, Episode], wait_for_ready: bool = True):
    #     raise NotImplementedError<|MERGE_RESOLUTION|>--- conflicted
+++ resolved
@@ -211,17 +211,6 @@
             self._producer_queue = None
 
         # build episode
-<<<<<<< HEAD
-        self._buffer = BufferDict()
-        for agent, _dshapes in data_shapes.items():
-            if agent not in keys:
-                continue
-            t = BufferDict()
-            for dk, dshape in _dshapes.items():
-                # ziyu: record last step value if truncated
-                t[dk] = np.zeros((capacity, self._fragment_length+1) + dshape)
-            self._buffer[agent] = t
-=======
         if data_shapes is not None:
             self._buffer = BufferDict()
             for agent, _dshapes in data_shapes.items():
@@ -230,11 +219,15 @@
                 t = BufferDict()
                 for dk, dshape in _dshapes.items():
                     # XXX(ming): use fragment length for RNN?
-                    t[dk] = np.zeros((capacity,) + dshape, dtype=data_dtypes[agent][dk])
+                    # XXX(ziyu): For the case that need a total episode with each timestep in order, 
+                    # we add fragment_length + 1 to the shape, 
+                    # '+1' is because truncated mode to get the bootstrap value.
+                    t[dk] = np.zeros((capacity,) \
+                        + ((fragment_length+1,) if self._fragment_length>0 else ()) \
+                            + dshape, dtype=data_dtypes[agent][dk])
                 self._buffer[agent] = t
         else:
             self._buffer = None
->>>>>>> 703313ef
 
     @property
     def is_fixed(self):
