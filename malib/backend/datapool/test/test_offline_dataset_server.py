--- conflicted
+++ resolved
@@ -58,25 +58,18 @@
 
 
 @pytest.mark.parametrize(
-<<<<<<< HEAD
-    "keys,capacity,fragment_length,shared_data_shapes,sample_start_size",
-=======
     "keys,capacity,fragment_length,shared_data_shapes,dtypes,sample_start_size",
->>>>>>> 0c43302e
     [
         (
             [1, 2],
             1000,
             10,
             {EpisodeKey.CUR_OBS: (3, 4), EpisodeKey.REWARD: (), EpisodeKey.DONE: ()},
-<<<<<<< HEAD
-=======
             {
                 EpisodeKey.CUR_OBS: np.float16,
                 EpisodeKey.REWARD: np.float16,
                 EpisodeKey.DONE: np.float16,
             },
->>>>>>> 0c43302e
             0,
         )
     ],
@@ -89,35 +82,21 @@
         capacity: int,
         fragment_length: int,
         shared_data_shapes: Dict[str, Tuple],
-<<<<<<< HEAD
-=======
         dtypes: Dict[str, Any],
->>>>>>> 0c43302e
         sample_start_size: int,
         event_loop=None,
         mode: str = "queue",
     ):
         data_shapes = {k: shared_data_shapes for k in keys}
-<<<<<<< HEAD
-        data_dtypes = {k: {_k: np.float16 for _k in shared_data_shapes} for k in keys}
-=======
         dtypes = {k: dtypes for k in keys}
->>>>>>> 0c43302e
         self.table = Table(
             capacity,
             fragment_length,
             data_shapes,
-<<<<<<< HEAD
-            data_dtypes,
-            sample_start_size,
-            event_loop,
-            mode,
-=======
             data_dtypes=dtypes,
             sample_start_size=sample_start_size,
             event_loop=event_loop,
             mode=mode,
->>>>>>> 0c43302e
         )
 
         assert 1 in self.table.buffer
@@ -211,11 +190,7 @@
 
         self.dataset_config = dataset_config
         self.data_shapes = data_shapes
-<<<<<<< HEAD
-        self.dtypes = dtypes
-=======
         self.dtypes = {k: dtypes for k in self.data_shapes}
->>>>>>> 0c43302e
         self.server = OfflineDataset.remote(dataset_config, exp_cfg, test_mode=False)
         self.preset_buffer_desc = BufferDescription(
             env_id="fake",
@@ -234,11 +209,7 @@
                 _data[k] = (
                     np.arange(reduce(operator.mul, full_shape))
                     .reshape(full_shape)
-<<<<<<< HEAD
-                    .astype(self.dtypes[k])
-=======
                     .astype(self.dtypes[main_key][k])
->>>>>>> 0c43302e
                 )
             data[main_key] = _data
         return data
