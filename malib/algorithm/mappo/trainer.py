--- conflicted
+++ resolved
@@ -29,15 +29,7 @@
 
     def optimize(self, batch, **kwargs):
         total_opt_result = defaultdict(lambda: 0)
-<<<<<<< HEAD
         policy = self._loss._policy
-=======
-        _, _, n_agent, _ = batch[EpisodeKey.CUR_OBS].shape
-        agent_dim = 2
-        for k in batch:
-            if batch[k].shape[agent_dim] != n_agent:
-                batch[k] = np.repeat(batch[k], n_agent, axis=agent_dim)
->>>>>>> 703313ef
 
         new_data = compute_return(policy, batch, mode=policy.custom_config["return_mode"])
         # drop the last one of the timestep dimension
