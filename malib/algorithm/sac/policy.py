<<<<<<< HEAD
from typing import Any

import gym
=======
import itertools
from copy import deepcopy
from functools import reduce
from operator import mul

import numpy as np
>>>>>>> b6db681d
import torch
from torch.distributions import Categorical, Normal

from malib.algorithm.common.policy import Policy
from malib.utils.typing import DataTransferType, Dict, Tuple, BehaviorMode
from malib.algorithm.common.model import get_model
from malib.algorithm.common import misc


class SAC(Policy):
    def __init__(
        self,
        registered_name: str,
        observation_space: gym.spaces.Space,
        action_space: gym.spaces.Space,
        model_config: Dict[str, Any] = None,
        custom_config: Dict[str, Any] = None,
    ):
        super(SAC, self).__init__(
            registered_name=registered_name,
            observation_space=observation_space,
            action_space=action_space,
            model_config=model_config,
            custom_config=custom_config,
        )

        assert isinstance(action_space, gym.spaces.Box), action_space

        self.set_actor(
            get_model(self.model_config.get("actor"))(
                observation_space, action_space, self.custom_config["use_cuda"]
            )
        )

        critic_state_space = gym.spaces.Dict(
            {"obs": observation_space, "act": action_space}
        )
        # set two critics
        self.set_critic(
            *[
                get_model(self.model_config.get("critic"))(
                    critic_state_space,
                    gym.spaces.Discrete(1),
                    self.custom_config["use_cuda"],
                )
                for _ in range(2)
            ]
        )
        self.target_actor = get_model(self.model_config.get("actor"))(
            observation_space, action_space, self.custom_config["use_cuda"]
        )
        self.target_critic_1 = get_model(self.model_config.get("critic"))(
            critic_state_space, gym.spaces.Discrete(1), self.custom_config["use_cuda"]
        )
        self.target_critic_2 = get_model(self.model_config.get("critic"))(
            critic_state_space, gym.spaces.Discrete(1), self.custom_config["use_cuda"]
        )

        self.register_state(self.actor, "actor")
        self.register_state(self.critic_1, "critic_1")
        self.register_state(self.critic_2, "critic_2")
        self.register_state(self.target_actor, "target_actor")
        self.register_state(self.target_critic_1, "target_critic_1")
        self.register_state(self.target_critic_2, "target_critic_2")

        self.update_target()

    def compute_actions(
        self, observation: DataTransferType, **kwargs
    ) -> DataTransferType:
        logits = self.actor(observation)
        m = Normal(*logits)
        actions = m.sample()
        return actions

    def compute_action(
        self, observation: DataTransferType, **kwargs
    ) -> Tuple[Any, Any, Any]:
        logits = self.actor(observation)
        m = Normal(*logits)
        action_probs = torch.cat(logits, dim=-1)
        actions = m.sample().detach()

        extra_info = {}
        extra_info["action_probs"] = action_probs.detach().to("cpu").numpy()

        return (
            actions.to("cpu").numpy(),
            action_probs.detach().to("cpu").numpy(),
            extra_info,
        )

    def compute_actions_by_target_actor(
        self, observation: DataTransferType, **kwargs
    ) -> DataTransferType:
        with torch.no_grad():
            pi = self.target_actor(observation)
        return pi

    def update_target(self):
        self.target_critic_1.load_state_dict(self._critic_1.state_dict())
        self.target_critic_2.load_state_dict(self._critic_2.state_dict())
        self.target_actor.load_state_dict(self._actor.state_dict())

    def set_critic(self, critic_1, critic_2):
        self._critic_1 = critic_1
        self._critic_2 = critic_2

    @property
    def critic_1(self):
        return self._critic_1

    @property
    def critic_2(self):
        return self._critic_2

    def soft_update(self, tau=0.01):
        misc.soft_update(self.target_critic_1, self.critic_1, tau)
        misc.soft_update(self.target_critic_2, self.critic_2, tau)
        misc.soft_update(self.target_actor, self.actor, tau)<|MERGE_RESOLUTION|>--- conflicted
+++ resolved
@@ -1,20 +1,12 @@
-<<<<<<< HEAD
 from typing import Any
 
 import gym
-=======
-import itertools
-from copy import deepcopy
-from functools import reduce
-from operator import mul
 
-import numpy as np
->>>>>>> b6db681d
 import torch
-from torch.distributions import Categorical, Normal
+from torch.distributions import Normal
 
 from malib.algorithm.common.policy import Policy
-from malib.utils.typing import DataTransferType, Dict, Tuple, BehaviorMode
+from malib.utils.typing import DataTransferType, Dict, Tuple
 from malib.algorithm.common.model import get_model
 from malib.algorithm.common import misc
 
