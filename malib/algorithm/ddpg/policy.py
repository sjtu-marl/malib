--- conflicted
+++ resolved
@@ -103,12 +103,8 @@
                         requires_grad=False,
                     )
                 act = pi
-<<<<<<< HEAD
-        return act.numpy(), pi.numpy(), {EpisodeKey.ACTION_DIST: pi.numpy()}
-=======
         rnn_state = kwargs[EpisodeKey.RNN_STATE]
         return act.numpy(), pi.numpy(), rnn_state
->>>>>>> 0c43302e
 
     def compute_actions_by_target_actor(
         self, observation: DataTransferType, **kwargs
