"""
Implementation of basic PyTorch-based policy class
"""

import gym

from abc import ABCMeta, abstractmethod
from torch._C import device

import torch.nn as nn

from malib.utils import errors
from malib.utils.typing import (
    DataTransferType,
    ModelConfig,
    Dict,
    Any,
    Tuple,
    Callable,
    List,
)
from malib.utils.preprocessor import get_preprocessor, Mode
from malib.utils.notations import deprecated


class SimpleObject:
    def __init__(self, obj, name):
        assert hasattr(obj, name), f"Object: {obj} has no such attribute named `{name}`"
        self.obj = obj
        self.name = name

    def load_state_dict(self, v):
        setattr(self.obj, self.name, v)

    def state_dict(self):
        value = getattr(self.obj, self.name)
        return value


DEFAULT_MODEL_CONFIG = {
    "actor": {
        "network": "mlp",
        "layers": [
            {"units": 64, "activation": "ReLU"},
            {"units": 64, "activation": "ReLU"},
        ],
        "output": {"activation": False},
    },
    "critic": {
        "network": "mlp",
        "layers": [
            {"units": 64, "activation": "ReLU"},
            {"units": 64, "activation": "ReLU"},
        ],
        "output": {"activation": False},
    },
}


class Policy(metaclass=ABCMeta):
    def __init__(
        self,
        registered_name: str,
        observation_space: gym.spaces.Space,
        action_space: gym.spaces.Space,
        model_config: ModelConfig = None,
        custom_config: Dict[str, Any] = None,
    ):
        """Create a policy instance.

        :param str registered_name: Registered policy name.
        :param gym.spaces.Space observation_space: Raw observation space of related environment agent(s), determines
            the model input space.
        :param gym.spaces.Space action_space: Raw action space of related environment agent(s).
        :param Dict[str,Any] model_config: Model configuration to construct models. Default to None.
        :param Dict[str,Any] custom_config: Custom configuration, includes some hyper-parameters. Default to None.
        """

        self.registered_name = registered_name
        self.observation_space = observation_space
        self.action_space = action_space
        self.device = device

        self.custom_config = {
            "gamma": 0.99,
            "use_cuda": False,
            "use_dueling": False,
            "preprocess_mode": Mode.FLATTEN,
        }
        self.model_config = DEFAULT_MODEL_CONFIG

        if custom_config is None:
            custom_config = {}
        self.custom_config.update(custom_config)

        # FIXME(ming): use deep update rule
        if model_config is None:
            model_config = {}
        self.model_config.update(model_config)

        self.preprocessor = get_preprocessor(
            observation_space, self.custom_config["preprocess_mode"]
        )(observation_space)

        self._state_handler_dict = {}
        self._actor = None
        self._critic = None
        self._exploration_callback = None

    @property
    def exploration_callback(self) -> Callable:
        return self._exploration_callback

    def register_state(self, obj: Any, name: str) -> None:
        """Register state of obj. Called in init function to register model states.

        Example:
            >>> class CustomPolicy(Policy):
            ...     def __init__(
            ...         self,
            ...         registered_name,
            ...         observation_space,
            ...         action_space,
            ...         model_config,
            ...         custom_config
            ...     ):
            ...     # ...
            ...     actor = MLP(...)
            ...     self.register_state(actor, "actor")

        :param Any obj: Any object, for non `torch.nn.Module`, it will be wrapped as a `Simpleobject`.
        :param str name: Humanreadable name, to identify states.
        :raise: malib.utils.errors.RepeatedAssign
        :return: None
        """

        if not isinstance(obj, nn.Module):
            obj = SimpleObject(self, name)
        if self._state_handler_dict.get(name, None) is not None:
            raise errors.RepeatedAssignError(
                f"state handler named with {name} is not None."
            )
        self._state_handler_dict[name] = obj

    def deregister_state(self, name: str):
        if self._state_handler_dict.get(name) is None:
            print(f"No such state tagged with: {name}")
        else:
            self._state_handler_dict.pop(name)
            print(f"Deregister state tagged with: {name}")

    @property
    def description(self):
        """Return a dict of basic attributes to identify policy.

        The essential elements of returned description:

        - registered_name: `self.registered_name`
        - observation_space: `self.observation_space`
        - action_space: `self.action_space`
        - model_config: `self.model_config`
        - custom_config: `self.custom_config`

        :return: A dictionary.
        """

        return {
            "registered_name": self.registered_name,
            "observation_space": self.observation_space,
            "action_space": self.action_space,
            "model_config": self.model_config,
            "custom_config": self.custom_config,
        }

    @abstractmethod
    def compute_actions(
        self, observation: DataTransferType, **kwargs
    ) -> DataTransferType:
        """Compute batched actions for the current policy with given inputs.

        Legal keys in kwargs:

        - behavior_mode: behavior mode used to distinguish different behavior of compute actions.
        - action_mask: action mask.
        """

        pass

    @abstractmethod
    def compute_action(
        self, observation: DataTransferType, **kwargs
    ) -> Tuple[DataTransferType, DataTransferType, List[DataTransferType]]:
        """Compute single action when rollout at each step, return 3 elements:
        action, action_dist, a list of rnn_state
        """

        pass

    def get_initial_state(self) -> List[DataTransferType]:
        """Return a list of rnn states if models are rnns"""

        return []

    def state_dict(self):
        """Return state dict in real time"""

        res = {k: v.state_dict() for k, v in self._state_handler_dict.items()}
        return res

    def load_state(self, state_dict: Dict[str, Any]) -> None:
        """Load state dict outside.

        Note that the keys in `state_dict` should be existed in state handler.

        :param state_dict: Dict[str, Any], A dict of state dict
        :raise: KeyError
        """

        for k, v in state_dict.items():
            self._state_handler_dict[k].load_state_dict(v)

    def set_weights(self, parameters: Dict[str, Any]):
        """Set parameter weights.

        :param parameters: Dict[str, Any], A dict of parameters.
        :return:
        """

        for k, v in parameters.items():
            # FIXME(ming): strict mode for parameter reload
            self._state_handler_dict[k].load_state_dict(v)

    def set_actor(self, actor) -> None:
        """Set actor. Note repeated assign will raise a warning

        :raise RuntimeWarning, repeated assign.
        """

        # if self._actor is not None:
        #     raise RuntimeWarning("repeated actor assign")
        self._actor = actor

    def set_critic(self, critic):
        """Set critic"""

        # if self._critic is not None:
        #     raise RuntimeWarning("repeated critic assign")
        self._critic = critic

    @property
    def actor(self) -> Any:
        """Return policy, cannot be None"""

        return self._actor

    @property
    def critic(self) -> Any:
        """Return critic, can be None"""

        return self._critic

    @deprecated
    def train(self):
        pass

    @deprecated
    def eval(self):
        pass

    # @abstractmethod
    def reset(self):
        """Reset policy intermediates"""
        pass

    def to_device(self, device):
<<<<<<< HEAD
        self.device = device
=======
        self.device = device
        return self
>>>>>>> 0c43302e
<|MERGE_RESOLUTION|>--- conflicted
+++ resolved
@@ -273,9 +273,5 @@
         pass
 
     def to_device(self, device):
-<<<<<<< HEAD
         self.device = device
-=======
-        self.device = device
-        return self
->>>>>>> 0c43302e
+        return self