import gym
import torch
import numpy as np

from malib.utils.typing import DataTransferType, BehaviorMode, Dict, Any
from malib.algorithm.common import misc
from malib.algorithm.common.policy import Policy
from malib.algorithm.common.model import get_model
from malib.utils.episode import EpisodeKey


class DQN(Policy):
    def __init__(
        self,
        registered_name: str,
        observation_space: gym.spaces.Space,
        action_space: gym.spaces.Space,
        model_config: Dict[str, Any] = None,
        custom_config: Dict[str, Any] = None,
    ):
        super(DQN, self).__init__(
            registered_name=registered_name,
            observation_space=observation_space,
            action_space=action_space,
            model_config=model_config,
            custom_config=custom_config,
        )

        assert isinstance(action_space, gym.spaces.Discrete), action_space

        self._gamma = self.custom_config["gamma"]
        self._eps_min = self.custom_config[
            "eps_min"
        ]  # custom_config.get("eps_min", 1e-2)
        self._eps_max = self.custom_config[
            "eps_max"
        ]  # custom_config.get("eps_max", 1.0)
        self._eps_decay = self.custom_config[
            "eps_anneal_time"
        ]  # custom_config.get("eps_decay", 2000)

        self._model = get_model(self.model_config["critic"])(
            observation_space, action_space, self.custom_config.get("use_cuda", False)
        )
        self._target_model = get_model(self.model_config["critic"])(
            observation_space, action_space, self.custom_config.get("use_cuda", False)
        )

        self._step = 0

        self.register_state(self._gamma, "_gamma")
        self.register_state(self._eps_max, "_eps_max")
        self.register_state(self._eps_min, "_eps_min")
        self.register_state(self._eps_decay, "_eps_decay")
        self.register_state(self._model, "critic")
        self.register_state(self._target_model, "target_critic")
        self.register_state(self._step, "_step")
        self.set_critic(self._model)
        self.target_critic = self._target_model

        self.target_update()

    def target_update(self):
        with torch.no_grad():
            misc.hard_update(self.target_critic, self.critic)

    def _calc_eps(self):
        # linear decay
        return max(
            self._eps_min,
            self._eps_max
            - (self._eps_max - self._eps_min) / self._eps_decay * self._step,
        )
        # return self._eps_min + (self._eps_max - self._eps_min) * np.exp(
        #     -self._step / self._eps_decay
        # )

    def compute_action(self, observation: DataTransferType, **kwargs):
        """Compute action with one piece of observation. Behavior mode is used to do exploration/exploitation trade-off.

        :param DataTransferType observation: Transformed observation in numpy.ndarray format.
        :param dict kwargs: Optional dict-style arguments. {behavior_mode: ..., others: ...}
        :return: A tuple of action, action distribution and extra_info.
        """

        behavior = kwargs.get("behavior_mode", BehaviorMode.EXPLORATION)
        logits = torch.softmax(self.critic(observation), dim=-1)

        # do masking
        if "action_mask" in kwargs and kwargs["action_mask"] is not None:
            mask = torch.FloatTensor(kwargs["action_mask"]).to(logits.device)
        else:
            mask = torch.ones(logits.shape, device=logits.device, dtype=logits.dtype)
        assert mask.shape == logits.shape, (mask.shape, logits.shape)

        action_probs = misc.masked_softmax(logits, mask)
        m = torch.distributions.Categorical(probs=action_probs)

        if behavior == BehaviorMode.EXPLORATION:
            if np.random.random() < self._calc_eps():
                actions = m.sample()
                return (
                    actions.to("cpu").numpy(),
                    action_probs.detach().to("cpu").numpy(),
<<<<<<< HEAD
                    {EpisodeKey.ACTION_DIST: action_probs.detach().to("cpu").numpy()},
                )

        actions = torch.argmax(action_probs, dim=-1)
        extra_info = {EpisodeKey.ACTION_DIST: action_probs.detach().to("cpu").numpy()}
=======
                    kwargs[EpisodeKey.RNN_STATE],
                )

        actions = torch.argmax(action_probs, dim=-1)
>>>>>>> 0c43302e
        return (
            actions.detach().numpy(),
            action_probs.detach().to("cpu").numpy(),
            kwargs[EpisodeKey.RNN_STATE],
        )

    def compute_actions(
        self, observation: DataTransferType, **kwargs
    ) -> DataTransferType:
        raise NotImplementedError

    def soft_update(self, tau=0.01):
        with torch.no_grad():
            misc.soft_update(self.target_critic, self.critic, tau)<|MERGE_RESOLUTION|>--- conflicted
+++ resolved
@@ -102,18 +102,10 @@
                 return (
                     actions.to("cpu").numpy(),
                     action_probs.detach().to("cpu").numpy(),
-<<<<<<< HEAD
-                    {EpisodeKey.ACTION_DIST: action_probs.detach().to("cpu").numpy()},
-                )
-
-        actions = torch.argmax(action_probs, dim=-1)
-        extra_info = {EpisodeKey.ACTION_DIST: action_probs.detach().to("cpu").numpy()}
-=======
                     kwargs[EpisodeKey.RNN_STATE],
                 )
 
         actions = torch.argmax(action_probs, dim=-1)
->>>>>>> 0c43302e
         return (
             actions.detach().numpy(),
             action_probs.detach().to("cpu").numpy(),
