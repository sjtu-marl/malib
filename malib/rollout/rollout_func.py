"""
Users can register their rollout func here, with the same parameters list like method `sequential`
and return a Dict-like metric results.

Examples:
    >>> def custom_rollout_function(
    ...     agent_interfaces: List[env.AgentInterface],
    ...     env_desc: Dict[str, Any],
    ...     metric_type: str,
    ...     max_iter: int,
    ...     behavior_policy_mapping: Dict[AgentID, PolicyID],
    ... ) -> Dict[str, Any]

In your custom rollout function, you can decide extra data
you wanna save by specifying extra columns when Episode initialization.
"""

import collections
<<<<<<< HEAD
=======
from dataclasses import dataclass
>>>>>>> 0c43302e
from numpy.core.numeric import roll
import ray
import numpy as np

from malib import settings
from malib.envs.env import Environment
<<<<<<< HEAD
=======
from malib.utils.general import iter_many_dicts_recursively
>>>>>>> 0c43302e
from malib.utils.typing import (
    AgentID,
    AgentInvolveInfo,
    BufferDescription,
    Dict,
    Any,
    Tuple,
    List,
    BehaviorMode,
    DataTransferType,
    EnvID,
    Callable,
)
from malib.utils.logger import Log
from malib.utils.episode import Episode, NewEpisodeDict, EpisodeKey
from malib.rollout.postprocessor import get_postprocessor
from malib.envs.vector_env import VectorEnv, SubprocVecEnv
from malib.envs.agent_interface import AgentInterface

<<<<<<< HEAD

def _process_environment_returns(
    env_rets: Dict[EnvID, Dict[str, Dict[AgentID, Any]]],
    agent_interfaces: Dict[AgentID, AgentInterface],
    filtered_env_outputs: Dict[EnvID, Dict[str, Dict[AgentID, Any]]],
) -> Tuple[
    Dict[EnvID, Dict[str, Dict[AgentID, Any]]],
    Dict[EnvID, Dict[str, Dict[AgentID, Any]]],
    List[EnvID],
]:
    """Processes environment returns, including observation, rewards. Also the agent
    communication.
    """

    policy_inputs = {}
    drop_env_ids = []

    for env_id, rets in env_rets.items():
        policy_input = {}
        drop = False

        if env_id not in filtered_env_outputs:
            filtered_env_outputs[env_id] = {}
        filtered_env_output = filtered_env_outputs[env_id]

        for k, ret in rets.items():
            if k in [EpisodeKey.CUR_OBS, EpisodeKey.NEXT_OBS]:
                output = {
                    aid: interface.transform_observation(
                        observation=ret[aid], state=None
                    )["obs"]
                    for aid, interface in agent_interfaces.items()
                }
                if k == EpisodeKey.NEXT_OBS:
                    if EpisodeKey.CUR_OBS not in filtered_env_output:
                        filtered_env_output[EpisodeKey.CUR_OBS] = output
                    policy_input[EpisodeKey.CUR_OBS] = output
            else:
                if k == EpisodeKey.DONE:
                    done = ret["__all__"]
                    drop = done
                    drop_env_ids.append(env_id)
                    output = {k: v for k, v in ret.items() if k != "__all__"}
                else:
                    output = ret
            policy_input[k] = output
            filtered_env_output[k] = output

        if not drop:
            policy_inputs[env_id] = policy_input

    return policy_inputs, filtered_env_outputs, drop_env_ids


def _do_policy_eval(
    policy_inputs: Dict[EnvID, Dict[str, Dict[AgentID, Any]]],
    agent_interfaces: Dict[AgentID, AgentInterface],
    episodes: NewEpisodeDict,
) -> Dict[str, Dict[EnvID, Dict[AgentID, Any]]]:
    actions, action_dists, next_rnn_state = {}, {}, {}

    env_ids = list(policy_inputs.keys())

    # collect by agent wise
    agent_wise_inputs = collections.defaultdict(
        lambda: collections.defaultdict(lambda: [])
    )
    for env_id in env_ids:
        env_episode = episodes[env_id]
        for agent_id, interface in agent_interfaces.items():
            if len(env_episode[EpisodeKey.RNN_STATE][agent_id]) < 1:
                # FIXME(ziyu): I'm trying to make it compatable with parameter sharing wrapper,
                # in which case batch_size may not be None but the number of agent
                # print("-----", env_id, env_episode[EpisodeKey.DONE], env_episode[EpisodeKey.RNN_STATE])

                obs_shape = policy_inputs[env_id][EpisodeKey.CUR_OBS][agent_id].shape
                env_episode[EpisodeKey.RNN_STATE][agent_id].append(
                    interface.get_initial_state(
                        batch_size=None if len(obs_shape) == 1 else obs_shape[0]
                    )
                )
                # XXX(ziyu): RNN also need rnn mask which is EpisodeKey.DONE,
                # here I add them here and assume that if we have RNN state,
                # we have DONE.
                # env_episode[EpisodeKey.DONE][agent_id].append(np.zeros(obs_shape[:-1]))

                # Add RNN mask for rnn
                # FIXME(ming): maybe wrong
                last_done = np.zeros(obs_shape[:-1])
            else:
                # print("-----", env_id, env_episode[EpisodeKey.DONE], env_episode[EpisodeKey.RNN_STATE])
                last_done = env_episode[EpisodeKey.DONE][agent_id][-1]
            last_rnn_state = env_episode[EpisodeKey.RNN_STATE][agent_id][-1]
            agent_wise_inputs[agent_id][EpisodeKey.RNN_STATE].append(last_rnn_state)
            # print(f'###### {env_id} {agent_id}, {env_episode[EpisodeKey.DONE]}')
            # rs = env_episode[EpisodeKey.RNN_STATE][agent_id]
            # print(f'###### {env_id} {agent_id}, {len(rs)}, {len(rs[-1])}')

        for k, agent_v in policy_inputs[env_id].items():
            for agent_id, v in agent_v.items():
                agent_wise_inputs[agent_id][k].append(v)
    # print(f'----- agent_wise_inputs: {agent_wise_inputs["team_0"][EpisodeKey.DONE]}')
    # print(f'----- {agent_wise_inputs["team_0"][EpisodeKey.RNN_STATE]}')
    for agent_id, interface in agent_interfaces.items():
        (
            actions[agent_id],
            action_dists[agent_id],
            next_rnn_state[agent_id],
        ) = interface.compute_action(**agent_wise_inputs[agent_id])

    return {
        EpisodeKey.ACTION: actions,
        EpisodeKey.ACTION_DIST: action_dists,
        EpisodeKey.RNN_STATE: next_rnn_state,
    }, env_ids


def _process_policy_outputs(
    env_ids: List[EnvID],
    policy_outputs: Dict[str, Dict[AgentID, DataTransferType]],
    env: Environment,
) -> Dict[EnvID, Dict[AgentID, Any]]:
    """Proceses the policy returns. Here we convert the policy return to legal environment step inputs."""

    assert (
        EpisodeKey.ACTION in policy_outputs and EpisodeKey.ACTION_DIST in policy_outputs
    ), "`action` and `action_prob` are required in the policy outputs, please check the return of `_do_policy_eval`: {}".format(
        list(policy_outputs.keys())
    )

    detached_policy_outputs = {}
    for i, env_id in enumerate(env_ids):
        detached = collections.defaultdict(lambda: collections.defaultdict())
        for k, agent_v in policy_outputs.items():
            for aid, _v in agent_v.items():
                if k == EpisodeKey.RNN_STATE:
                    detached[k][aid] = [__v[i] for __v in _v]
                else:
                    detached[k][aid] = _v[i]
        detached_policy_outputs[env_id] = detached
    env_actions: Dict[EnvID, Dict[AgentID, Any]] = env.action_adapter(
        detached_policy_outputs
=======

def _process_environment_returns(
    env_rets: Dict[EnvID, Dict[str, Dict[AgentID, Any]]],
    agent_interfaces: Dict[AgentID, AgentInterface],
    filtered_env_outputs: Dict[EnvID, Dict[str, Dict[AgentID, Any]]],
) -> Tuple[
    Dict[EnvID, Dict[str, Dict[AgentID, Any]]],
    Dict[EnvID, Dict[str, Dict[AgentID, Any]]],
    List[EnvID],
]:
    """Processes environment returns, including observation, rewards. Also the agent
    communication.
    """

    policy_inputs = {}
    drop_env_ids = []
    for env_id, rets in env_rets.items():
        policy_input = {}
        drop = False
        if env_id not in filtered_env_outputs:
            filtered_env_outputs[env_id] = {}
        filtered_env_output = filtered_env_outputs[env_id]
        for k, ret in rets.items():
            if k in [EpisodeKey.CUR_OBS, EpisodeKey.NEXT_OBS]:
                output = {
                    aid: interface.transform_observation(
                        observation=ret[aid], state=rets.get("state", None)
                    )["obs"]
                    for aid, interface in agent_interfaces.items()
                }
                if k == EpisodeKey.NEXT_OBS:
                    if EpisodeKey.CUR_OBS not in filtered_env_output:
                        filtered_env_output[EpisodeKey.CUR_OBS] = output
                    policy_input[EpisodeKey.CUR_OBS] = output
            else:
                # pop all done
                if k == EpisodeKey.DONE:
                    done = rets[EpisodeKey.DONE]["__all__"]
                    if done:
                        drop = True
                        drop_env_ids.append(env_id)
                    output = {k: v for k, v in ret.items() if k != "__all__"}
                else:
                    output = ret
            policy_input[k] = output
            filtered_env_output[k] = output

        # filtered_env_outputs[env_id] = output
        if not drop:
            policy_inputs[env_id] = policy_input

    return policy_inputs, filtered_env_outputs, drop_env_ids


def _do_policy_eval(
    policy_inputs: Dict[EnvID, Dict[str, Dict[AgentID, Any]]],
    agent_interfaces: Dict[AgentID, AgentInterface],
    episodes: NewEpisodeDict,
) -> Dict[str, Dict[EnvID, Dict[AgentID, Any]]]:
    actions, action_dists, next_rnn_state = {}, {}, {}

    env_ids = list(policy_inputs.keys())

    # collect by agent wise
    agent_wise_inputs = collections.defaultdict(
        lambda: collections.defaultdict(lambda: [])
    )
    for env_id in env_ids:
        env_episode = episodes[env_id]
        for agent_id, interface in agent_interfaces.items():
            # if interface.use_rnn:
            # then feed last rnn state here
            if len(env_episode[EpisodeKey.RNN_STATE][agent_id]) < 1:
                env_episode[EpisodeKey.RNN_STATE][agent_id].append(
                    interface.get_initial_state()
                )
            last_rnn_state = env_episode[EpisodeKey.RNN_STATE][agent_id][-1]
            agent_wise_inputs[agent_id][EpisodeKey.RNN_STATE].append(last_rnn_state)
        for k, agent_v in policy_inputs[env_id].items():
            for agent_id, v in agent_v.items():
                agent_wise_inputs[agent_id][k].append(v)

    for agent_id, interface in agent_interfaces.items():
        (
            actions[agent_id],
            action_dists[agent_id],
            next_rnn_state[agent_id],
        ) = interface.compute_action(**agent_wise_inputs[agent_id])

    return {
        EpisodeKey.ACTION: actions,
        EpisodeKey.ACTION_DIST: action_dists,
        EpisodeKey.RNN_STATE: next_rnn_state,
    }, env_ids


def _process_policy_outputs(
    env_ids: List[EnvID],
    policy_outputs: Dict[str, Dict[AgentID, DataTransferType]],
    env: Environment,
) -> Dict[EnvID, Dict[AgentID, Any]]:
    """Proceses the policy returns. Here we convert the policy return to legal environment step inputs."""

    assert (
        EpisodeKey.ACTION in policy_outputs and EpisodeKey.ACTION_DIST in policy_outputs
    ), "`action` and `action_prob` are required in the policy outputs, please check the return of `_do_policy_eval`: {}".format(
        list(policy_outputs.keys())
>>>>>>> 0c43302e
    )
    return env_actions, detached_policy_outputs

<<<<<<< HEAD
=======
    detached_policy_outputs = {}
    for i, env_id in enumerate(env_ids):
        detached = collections.defaultdict(lambda: collections.defaultdict())
        for k, agent_v in policy_outputs.items():
            for aid, _v in agent_v.items():
                detached[k][aid] = _v[i]
        detached_policy_outputs[env_id] = detached
    env_actions: Dict[EnvID, Dict[AgentID, Any]] = env.action_adapter(
        detached_policy_outputs
    )
    return env_actions, detached_policy_outputs
>>>>>>> 0c43302e

def _reduce_rollout_info(rollout_info) -> Dict[str, float]:
    res = {}
    if isinstance(rollout_info, list) or isinstance(rollout_info, tuple):
        _item = np.array(rollout_info)
        res["mean"] = np.mean(_item)
        res["min"] = np.min(_item)
        res["max"] = np.max(_item)
    elif isinstance(rollout_info, dict):
        for k, item in rollout_info.items():
            res[k] = _reduce_rollout_info(item)
    else:
        res = rollout_info

<<<<<<< HEAD
=======
def _reduce_rollout_info(rollout_info) -> Dict[str, float]:
    res = {}
    if isinstance(rollout_info, list) or isinstance(rollout_info, tuple):
        _item = np.array(rollout_info)
        res["mean"] = np.mean(_item)
        res["min"] = np.min(_item)
        res["max"] = np.max(_item)
    elif isinstance(rollout_info, dict):
        for k, item in rollout_info.items():
            res[k] = _reduce_rollout_info(item)
    else:
        res = rollout_info

>>>>>>> 0c43302e
    return res


def env_runner(
    env: VectorEnv,
    agent_interfaces: Dict[AgentID, AgentInterface],
    buffer_desc: BufferDescription,
    runtime_config: Dict[str, Any],
    dataset_server: ray.ObjectRef = None,
    custom_environment_return_processor: Callable = None,
    custom_policy_output_processor: Callable = None,
    custom_do_policy_eval: Callable = None,
) -> Dict[str, Dict[str, Any]]:
    """Rollout in simultaneous mode, support environment vectorization.

    :param VectorEnv env: The environment instance.
    :param Dict[Agent,AgentInterface] agent_interfaces: The dict of agent interfaces for interacting with environment.
    :param ray.ObjectRef dataset_server: The offline dataset server handler, buffering data if it is not None.
    :return: A dict of rollout information.
    """

    # collect runtime configuration into runtime_config
    # keys in runtime config:
    #   1. num_envs: determines how many environments will this runner use
    #   2. max_step: the maximum length of one episode
    #   3. fragement_length: the total length you wanna run in this runner
    #   4. behavior_policies: a dict of policy ids, mapping from agent id to policy id
    behavior_policies = runtime_config["behavior_policies"]
    sample_dist = runtime_config.get("behavior_policy_dist", None)
    for agent_id, interface in agent_interfaces.items():
        interface.reset(policy_id=behavior_policies[agent_id], sample_dist=sample_dist)

    rets = env.reset(
        limits=runtime_config["num_envs"],
        fragment_length=runtime_config["fragment_length"],
        max_step=runtime_config["max_step"],
        custom_reset_config=runtime_config["custom_reset_config"],
    )
    if isinstance(env, VectorEnv):
        assert len(env.active_envs) > 0, (env._active_envs, rets, env)

<<<<<<< HEAD
=======
    # if dataset_server:
>>>>>>> 0c43302e
    episodes = NewEpisodeDict(lambda env_id: Episode(behavior_policies, env_id=env_id))

    process_environment_returns = (
        custom_environment_return_processor or _process_environment_returns
    )
    process_policy_outputs = custom_policy_output_processor or _process_policy_outputs
    do_policy_eval = custom_do_policy_eval or _do_policy_eval

    while not env.is_terminated():
        filtered_env_outputs = {}
        # ============ a frame =============
        (
            active_policy_inputs,
            filtered_env_outputs,
            drop_env_ids,
        ) = process_environment_returns(rets, agent_interfaces, filtered_env_outputs)

        active_policy_outputs, active_env_ids = do_policy_eval(
            active_policy_inputs, agent_interfaces, episodes
        )

        env_inputs, detached_policy_outputs = process_policy_outputs(
            active_env_ids, active_policy_outputs, env
        )

        # XXX(ming): maybe more general inputs.
        rets = env.step(env_inputs)
<<<<<<< HEAD

        # again, filter next_obs here
        (
            active_policy_inputs,
            filtered_env_outputs,
            drop_env_ids,
        ) = process_environment_returns(rets, agent_interfaces, filtered_env_outputs)
        # filter policy inputs here
        # =================================

        episodes.record(detached_policy_outputs, filtered_env_outputs)

=======

        # again, filter next_obs here
        (
            active_policy_inputs,
            filtered_env_outputs,
            drop_env_ids,
        ) = process_environment_returns(rets, agent_interfaces, filtered_env_outputs)
        # filter policy inputs here
        # =================================

        episodes.record(detached_policy_outputs, filtered_env_outputs)

>>>>>>> 0c43302e
    rollout_info = env.collect_info()
    if dataset_server:
        policies = {
            aid: interface.get_policy(behavior_policies[aid])
            for aid, interface in agent_interfaces.items()
        }
        episodes: List[Dict[str, Dict[AgentID, np.ndarray]]] = get_postprocessor(
            runtime_config.get("post_processor_type", "default")
        )(list(episodes.to_numpy().values()), policies)

        buffer_desc.batch_size = env.batched_step_cnt
        indices = None
        while indices is None:
            batch = ray.get(dataset_server.get_producer_index.remote(buffer_desc))
            indices = batch.data
        # buffer_desc.batch_size = len(indices)
        buffer_desc.data = episodes
        buffer_desc.indices = indices
        dataset_server.save.remote(buffer_desc)

<<<<<<< HEAD
    return _reduce_rollout_info(rollout_info)
=======
    ph = list(rollout_info.values())

    holder = {}
    for history, ds, k, vs in iter_many_dicts_recursively(*ph, history=[]):
        arr = [np.sum(_vs) for _vs in vs]
        prefix = "/".join(history)
        # print(history, prefix, _arr, vs)
        holder[prefix] = arr

    return {"total_fragment_length": env.batched_step_cnt, "eval_info": holder}
>>>>>>> 0c43302e


class Stepping:
    def __init__(
        self,
        exp_cfg: Dict[str, Any],
        env_desc: Dict[str, Any],
<<<<<<< HEAD
        use_subproc_env: bool = False,
        dataset_server=None,
=======
        dataset_server=None,
        use_subproc_env: bool = False,
>>>>>>> 0c43302e
    ):

        # init environment here
        self.env_desc = env_desc

        # check whether env is simultaneous
        env = env_desc["creator"](**env_desc["config"])
        self._is_sequential = env.is_sequential

        if not env.is_sequential:
            if use_subproc_env:
                self.env = SubprocVecEnv(
                    env.observation_spaces,
                    env.action_spaces,
                    env_desc["creator"],
                    env_desc["config"],
                    max_num_envs=2,  # FIXME(ziyu): currently just fixed it.
                )
            else:
                self.env = VectorEnv(
                    observation_spaces=env.observation_spaces,
                    action_spaces=env.action_spaces,
                    creator=env_desc["creator"],
                    configs=env_desc["config"],
                )
            # self._default_callback = simultaneous
        else:
            self.env = env
            # self._default_callback = sequential

        self._dataset_server = dataset_server

    @classmethod
    def as_remote(
        cls,
        num_cpus: int = None,
        num_gpus: int = None,
        memory: int = None,
        object_store_memory: int = None,
        resources: dict = None,
    ) -> type:
        """Return a remote class for Actor initialization."""

        return ray.remote(
            num_cpus=num_cpus,
            num_gpus=num_gpus,
            memory=memory,
            object_store_memory=object_store_memory,
            resources=resources,
        )(cls)

    @Log.data_feedback(enable=settings.DATA_FEEDBACK)
    def run(
        self,
        agent_interfaces: Dict[AgentID, AgentInterface],
        fragment_length: int,
        desc: Dict[str, Any],
        callback: type,  # TODO(ming): deprecated
        buffer_desc: BufferDescription = None,
    ) -> Tuple[str, Dict[str, List]]:
        """Environment stepping, rollout/simulate with environment vectorization if it is feasible.

        :param Dict[AgentID,AgentInterface] agent_interface: A dict of agent interfaces.
        :param Union[str,type] metric_type: Metric type or handler.
        :param int fragment_length: The maximum length of an episode.
        :param Dict[str,Any] desc: The description of task.
        :param type callback: Customized/registered rollout function.
        :param str role: Indicator of stepping type. Values in `rollout` or `simulation`.
        :returns: A tuple of a dict of MetricEntry and the caculation of total frames.
        """

        task_type = desc["flag"]
        behavior_policies = {}
        if task_type == "rollout":
            for interface in agent_interfaces.values():
                interface.set_behavior_mode(BehaviorMode.EXPLORATION)
        else:
            for interface in agent_interfaces.values():
                interface.set_behavior_mode(BehaviorMode.EXPLOITATION)

        # desc: policy_distribution, behavior_policies, num_episodes
        policy_distribution = desc.get("policy_distribution")
        for agent, interface in agent_interfaces.items():
            if policy_distribution:
                interface.reset(sample_dist=policy_distribution[agent])
            behavior_policies[agent] = interface.behavior_policy

        # behavior policies is a mapping from agents to policy ids
        # update with external behavior_policies
        behavior_policies.update(desc["behavior_policies"] or {})
        # specify the number of running episodes
        num_episodes = desc["num_episodes"]
        max_step = desc.get("max_step", -1)

        self.add_envs(num_episodes)

        rollout_results = env_runner(
            self.env,
            agent_interfaces,
            buffer_desc if task_type == "rollout" else None,
            runtime_config={
                "max_step": max_step,
                "fragment_length": fragment_length,
                "num_envs": num_episodes,
<<<<<<< HEAD
=======
                "behavior_policies": behavior_policies,
                # FIXME(ming): custom reset config is closed here
                "custom_reset_config": None,
>>>>>>> 0c43302e
            },
            dataset_server=self._dataset_server if task_type == "rollout" else None,
        )
        return task_type, rollout_results

    def add_envs(self, maximum: int) -> int:
        """Create environments, if env is an instance of VectorEnv, add these new environment instances into it,
        otherwise do nothing.

        :returns: The number of nested environments.
        """

        if not isinstance(self.env, VectorEnv):
            return 1

        existing_env_num = getattr(self.env, "num_envs", 1)

        if existing_env_num >= maximum:
            return self.env.num_envs

        self.env.add_envs(num=maximum - existing_env_num)

        return self.env.num_envs

    def close(self):
        if self.env is not None:
            self.env.close()<|MERGE_RESOLUTION|>--- conflicted
+++ resolved
@@ -16,20 +16,14 @@
 """
 
 import collections
-<<<<<<< HEAD
-=======
 from dataclasses import dataclass
->>>>>>> 0c43302e
 from numpy.core.numeric import roll
 import ray
 import numpy as np
 
 from malib import settings
 from malib.envs.env import Environment
-<<<<<<< HEAD
-=======
 from malib.utils.general import iter_many_dicts_recursively
->>>>>>> 0c43302e
 from malib.utils.typing import (
     AgentID,
     AgentInvolveInfo,
@@ -49,7 +43,6 @@
 from malib.envs.vector_env import VectorEnv, SubprocVecEnv
 from malib.envs.agent_interface import AgentInterface
 
-<<<<<<< HEAD
 
 def _process_environment_returns(
     env_rets: Dict[EnvID, Dict[str, Dict[AgentID, Any]]],
@@ -192,132 +185,9 @@
         detached_policy_outputs[env_id] = detached
     env_actions: Dict[EnvID, Dict[AgentID, Any]] = env.action_adapter(
         detached_policy_outputs
-=======
-
-def _process_environment_returns(
-    env_rets: Dict[EnvID, Dict[str, Dict[AgentID, Any]]],
-    agent_interfaces: Dict[AgentID, AgentInterface],
-    filtered_env_outputs: Dict[EnvID, Dict[str, Dict[AgentID, Any]]],
-) -> Tuple[
-    Dict[EnvID, Dict[str, Dict[AgentID, Any]]],
-    Dict[EnvID, Dict[str, Dict[AgentID, Any]]],
-    List[EnvID],
-]:
-    """Processes environment returns, including observation, rewards. Also the agent
-    communication.
-    """
-
-    policy_inputs = {}
-    drop_env_ids = []
-    for env_id, rets in env_rets.items():
-        policy_input = {}
-        drop = False
-        if env_id not in filtered_env_outputs:
-            filtered_env_outputs[env_id] = {}
-        filtered_env_output = filtered_env_outputs[env_id]
-        for k, ret in rets.items():
-            if k in [EpisodeKey.CUR_OBS, EpisodeKey.NEXT_OBS]:
-                output = {
-                    aid: interface.transform_observation(
-                        observation=ret[aid], state=rets.get("state", None)
-                    )["obs"]
-                    for aid, interface in agent_interfaces.items()
-                }
-                if k == EpisodeKey.NEXT_OBS:
-                    if EpisodeKey.CUR_OBS not in filtered_env_output:
-                        filtered_env_output[EpisodeKey.CUR_OBS] = output
-                    policy_input[EpisodeKey.CUR_OBS] = output
-            else:
-                # pop all done
-                if k == EpisodeKey.DONE:
-                    done = rets[EpisodeKey.DONE]["__all__"]
-                    if done:
-                        drop = True
-                        drop_env_ids.append(env_id)
-                    output = {k: v for k, v in ret.items() if k != "__all__"}
-                else:
-                    output = ret
-            policy_input[k] = output
-            filtered_env_output[k] = output
-
-        # filtered_env_outputs[env_id] = output
-        if not drop:
-            policy_inputs[env_id] = policy_input
-
-    return policy_inputs, filtered_env_outputs, drop_env_ids
-
-
-def _do_policy_eval(
-    policy_inputs: Dict[EnvID, Dict[str, Dict[AgentID, Any]]],
-    agent_interfaces: Dict[AgentID, AgentInterface],
-    episodes: NewEpisodeDict,
-) -> Dict[str, Dict[EnvID, Dict[AgentID, Any]]]:
-    actions, action_dists, next_rnn_state = {}, {}, {}
-
-    env_ids = list(policy_inputs.keys())
-
-    # collect by agent wise
-    agent_wise_inputs = collections.defaultdict(
-        lambda: collections.defaultdict(lambda: [])
-    )
-    for env_id in env_ids:
-        env_episode = episodes[env_id]
-        for agent_id, interface in agent_interfaces.items():
-            # if interface.use_rnn:
-            # then feed last rnn state here
-            if len(env_episode[EpisodeKey.RNN_STATE][agent_id]) < 1:
-                env_episode[EpisodeKey.RNN_STATE][agent_id].append(
-                    interface.get_initial_state()
-                )
-            last_rnn_state = env_episode[EpisodeKey.RNN_STATE][agent_id][-1]
-            agent_wise_inputs[agent_id][EpisodeKey.RNN_STATE].append(last_rnn_state)
-        for k, agent_v in policy_inputs[env_id].items():
-            for agent_id, v in agent_v.items():
-                agent_wise_inputs[agent_id][k].append(v)
-
-    for agent_id, interface in agent_interfaces.items():
-        (
-            actions[agent_id],
-            action_dists[agent_id],
-            next_rnn_state[agent_id],
-        ) = interface.compute_action(**agent_wise_inputs[agent_id])
-
-    return {
-        EpisodeKey.ACTION: actions,
-        EpisodeKey.ACTION_DIST: action_dists,
-        EpisodeKey.RNN_STATE: next_rnn_state,
-    }, env_ids
-
-
-def _process_policy_outputs(
-    env_ids: List[EnvID],
-    policy_outputs: Dict[str, Dict[AgentID, DataTransferType]],
-    env: Environment,
-) -> Dict[EnvID, Dict[AgentID, Any]]:
-    """Proceses the policy returns. Here we convert the policy return to legal environment step inputs."""
-
-    assert (
-        EpisodeKey.ACTION in policy_outputs and EpisodeKey.ACTION_DIST in policy_outputs
-    ), "`action` and `action_prob` are required in the policy outputs, please check the return of `_do_policy_eval`: {}".format(
-        list(policy_outputs.keys())
->>>>>>> 0c43302e
     )
     return env_actions, detached_policy_outputs
 
-<<<<<<< HEAD
-=======
-    detached_policy_outputs = {}
-    for i, env_id in enumerate(env_ids):
-        detached = collections.defaultdict(lambda: collections.defaultdict())
-        for k, agent_v in policy_outputs.items():
-            for aid, _v in agent_v.items():
-                detached[k][aid] = _v[i]
-        detached_policy_outputs[env_id] = detached
-    env_actions: Dict[EnvID, Dict[AgentID, Any]] = env.action_adapter(
-        detached_policy_outputs
-    )
-    return env_actions, detached_policy_outputs
->>>>>>> 0c43302e
 
 def _reduce_rollout_info(rollout_info) -> Dict[str, float]:
     res = {}
@@ -332,22 +202,6 @@
     else:
         res = rollout_info
 
-<<<<<<< HEAD
-=======
-def _reduce_rollout_info(rollout_info) -> Dict[str, float]:
-    res = {}
-    if isinstance(rollout_info, list) or isinstance(rollout_info, tuple):
-        _item = np.array(rollout_info)
-        res["mean"] = np.mean(_item)
-        res["min"] = np.min(_item)
-        res["max"] = np.max(_item)
-    elif isinstance(rollout_info, dict):
-        for k, item in rollout_info.items():
-            res[k] = _reduce_rollout_info(item)
-    else:
-        res = rollout_info
-
->>>>>>> 0c43302e
     return res
 
 
@@ -389,10 +243,6 @@
     if isinstance(env, VectorEnv):
         assert len(env.active_envs) > 0, (env._active_envs, rets, env)
 
-<<<<<<< HEAD
-=======
-    # if dataset_server:
->>>>>>> 0c43302e
     episodes = NewEpisodeDict(lambda env_id: Episode(behavior_policies, env_id=env_id))
 
     process_environment_returns = (
@@ -420,7 +270,6 @@
 
         # XXX(ming): maybe more general inputs.
         rets = env.step(env_inputs)
-<<<<<<< HEAD
 
         # again, filter next_obs here
         (
@@ -433,20 +282,6 @@
 
         episodes.record(detached_policy_outputs, filtered_env_outputs)
 
-=======
-
-        # again, filter next_obs here
-        (
-            active_policy_inputs,
-            filtered_env_outputs,
-            drop_env_ids,
-        ) = process_environment_returns(rets, agent_interfaces, filtered_env_outputs)
-        # filter policy inputs here
-        # =================================
-
-        episodes.record(detached_policy_outputs, filtered_env_outputs)
-
->>>>>>> 0c43302e
     rollout_info = env.collect_info()
     if dataset_server:
         policies = {
@@ -467,9 +302,6 @@
         buffer_desc.indices = indices
         dataset_server.save.remote(buffer_desc)
 
-<<<<<<< HEAD
-    return _reduce_rollout_info(rollout_info)
-=======
     ph = list(rollout_info.values())
 
     holder = {}
@@ -480,7 +312,6 @@
         holder[prefix] = arr
 
     return {"total_fragment_length": env.batched_step_cnt, "eval_info": holder}
->>>>>>> 0c43302e
 
 
 class Stepping:
@@ -488,13 +319,8 @@
         self,
         exp_cfg: Dict[str, Any],
         env_desc: Dict[str, Any],
-<<<<<<< HEAD
-        use_subproc_env: bool = False,
-        dataset_server=None,
-=======
         dataset_server=None,
         use_subproc_env: bool = False,
->>>>>>> 0c43302e
     ):
 
         # init environment here
@@ -599,12 +425,9 @@
                 "max_step": max_step,
                 "fragment_length": fragment_length,
                 "num_envs": num_episodes,
-<<<<<<< HEAD
-=======
                 "behavior_policies": behavior_policies,
                 # FIXME(ming): custom reset config is closed here
                 "custom_reset_config": None,
->>>>>>> 0c43302e
             },
             dataset_server=self._dataset_server if task_type == "rollout" else None,
         )
