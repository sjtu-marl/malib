"""
Implementation of async rollout worker.
"""

from ray.util import ActorPool

from malib.envs.agent_interface import AgentInterface
from malib.rollout import rollout_func
from malib.rollout.base_worker import BaseRolloutWorker
from malib.utils.typing import (
    AgentID,
    Any,
    BufferDescription,
    Dict,
    PolicyID,
    Tuple,
    Sequence,
    List,
)


class RolloutWorker(BaseRolloutWorker):
    """For experience collection and simulation, the operating unit is env.AgentInterface"""

    def __init__(
        self,
        worker_index: Any,
        env_desc: Dict[str, Any],
        metric_type: str,
        remote: bool = False,
        save: bool = False,
        **kwargs,
    ):

        """Create a rollout worker instance.

        :param Any worker_index: Indicates rollout worker
        :param Dict[str,Any] env_desc: The environment description
        :param str metric_type: Name of registered metric handler
        :param bool remote: Indicates this rollout worker work in remote mode or not, default by False
        """

        BaseRolloutWorker.__init__(
            self, worker_index, env_desc, metric_type, remote, save, **kwargs
        )

        self._parallel_num = kwargs.get("parallel_num", 1)
        self._evaluation_worker_num = kwargs.get("evaluation_worker_num", 1)
        self._resources = kwargs.get(
            "resources",
            {
                "num_cpus": None,
                "num_gpus": None,
                "memory": None,
                "object_store_memory": None,
                "resources": None,
            },
        )

        self.actor_pool = None
        if remote:
            assert (
                self._parallel_num > 0
            ), f"parallel_num should be positive, while parallel_num={self._parallel_num}"

            Stepping = rollout_func.Stepping.as_remote(**self._resources)
            self.actors = [
                Stepping.remote(
                    kwargs["exp_cfg"],
                    env_desc,
                    self._offline_dataset,
                    use_subproc_env=kwargs["use_subproc_env"],
                )
                for _ in range(self._parallel_num)
            ]
            self.actors.extend(
                [
                    Stepping.remote(
                        kwargs["exp_cfg"],
                        env_desc,
                        None,
                        use_subproc_env=kwargs["use_subproc_env"],
                    )
                    for _ in range(self._evaluation_worker_num)
                ]
            )
            self.actor_pool = ActorPool(self.actors)

    def check_actor_pool_available(self):
        if self.actor_pool is None:
            # create actor pool
            self.logger.warning(
                "Actor pool has not been created yet, will generate a new one."
            )
            assert (
                self._parallel_num > 0
            ), f"parallel_num should be positive, while parallel_num={self._parallel_num}"

            Stepping = rollout_func.Stepping.as_remote(**self._resources)
            self.actors = [
                Stepping.remote(
                    self._kwargs["exp_cfg"],
                    self._env_description,
                    self._offline_dataset,
                    use_subproc_env=self._kwargs["use_subproc_env"],
                )
                for _ in range(self._parallel_num)
            ]
            self.actors.extend(
                [
                    Stepping.remote(
                        self._kwargs["exp_cfg"],
                        self._env_description,
                        None,
                        use_subproc_env=self._kwargs["use_subproc_env"],
                    )
                    for _ in self._evaluation_worker_num
                ]
            )
            self.actor_pool = ActorPool(self.actors)

    def ready_for_sample(self, policy_distribution=None):
        """Reset policy behavior distribution.

        :param Dict[AgentID,Dict[PolicyID,float]] policy_distribution: The agent policy distribution
        """

        return BaseRolloutWorker.ready_for_sample(self, policy_distribution)

    def sample(
        self,
        callback: type,
        num_episodes: int,
        fragment_length: int,
        role: str,
        policy_combinations: List,
        explore: bool = True,
        threaded: bool = True,
        policy_distribution: Dict[AgentID, Dict[PolicyID, float]] = None,
        buffer_desc: BufferDescription = None,
    ) -> Tuple[Sequence[Dict[str, List]], int]:
        """Sample function. Support rollout and simulation. Default in threaded mode."""

        if role == "simulation":
            tasks = [
                {
                    "num_episodes": num_episodes,
                    "behavior_policies": comb,
                    "flag": "simulation",
                }
                for comb in policy_combinations
            ]
        elif role == "rollout":
            seg_num = self._parallel_num
            x = num_episodes // seg_num
            y = num_episodes - seg_num * x
            episode_segs = [x] * seg_num + ([y] if y else [])
            assert len(policy_combinations) == 1
            assert policy_distribution is not None
            tasks = [
                {
                    "flag": "rollout",
                    "num_episodes": episode,
                    "behavior_policies": policy_combinations[0],
                    "policy_distribution": policy_distribution,
                }
                for episode in episode_segs
            ]
            # add tasks for evaluation
            tasks.extend(
                [
                    {
                        "flag": "evaluation",
                        "num_episodes": 2,  # FIXME(ziyu): fix it and debug
                        "behavior_policies": policy_combinations[0],
                        "policy_distribution": policy_distribution,
                    }
                    for _ in range(self._evaluation_worker_num)
                ]
            )
        else:
            raise TypeError(f"Unkown role: {role}")

        self.check_actor_pool_available()
        rets = self.actor_pool.map(
            lambda a, task: a.run.remote(
                agent_interfaces=self._agent_interfaces,
                fragment_length=fragment_length,
                desc=task,
                callback=callback,
                buffer_desc=buffer_desc,
            ),
            tasks,
        )

        num_frames, stats_list = 0, []
        for ret in rets:
            # we save only evaluation ret[0] from evaluation workers
            if ret[0] in ["evaluation", "simulation"]:
                stats_list.append(ret[1]["eval_info"])
            if ret[0] == "rollout":
<<<<<<< HEAD
                num_frames += ret[1]["fragment_length"]
=======
                num_frames += ret[1]["total_fragment_length"]
>>>>>>> 0c43302e

        return stats_list, num_frames

    # @Log.method_timer(enable=False)
    def update_population(self, agent, policy_id, policy):
        """Update population with an existing policy instance"""

        agent_interface: AgentInterface = self._agent_interfaces[agent]
        agent_interface.policies[policy_id] = policy

    def close(self):
        BaseRolloutWorker.close(self)
        for actor in self.actors:
            actor.stop.remote()
            actor.__ray_terminate__.remote()<|MERGE_RESOLUTION|>--- conflicted
+++ resolved
@@ -199,11 +199,7 @@
             if ret[0] in ["evaluation", "simulation"]:
                 stats_list.append(ret[1]["eval_info"])
             if ret[0] == "rollout":
-<<<<<<< HEAD
-                num_frames += ret[1]["fragment_length"]
-=======
                 num_frames += ret[1]["total_fragment_length"]
->>>>>>> 0c43302e
 
         return stats_list, num_frames
 
