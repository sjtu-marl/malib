--- conflicted
+++ resolved
@@ -1,172 +1,3 @@
-<<<<<<< HEAD
-# import logging
-# from malib.utils.metrics import get_metric
-# from sys import intern
-# from typing import Sequence
-# import gym
-# from malib.envs.agent_interface import AgentInterface
-# from malib.envs import Environment
-# from malib.envs.vector_env import VectorEnv
-# from malib.rollout.rollout_func import sequential, simultaneous
-# import os
-# import pytest
-# import yaml
-
-# from malib import settings
-# from malib.utils.typing import (
-#     BehaviorMode,
-#     Dict,
-#     AgentID,
-#     ObservationSpaceType,
-#     PolicyID,
-# )
-# from malib.algorithm.random.policy import RandomPolicy
-# from malib.envs.maatari.env import MAAtari
-# from malib.envs.poker import poker_aec_env
-
-
-# @pytest.fixture(scope="session")
-# def poker_config():
-#     return {"fixed_player": True}
-
-
-# def _gen_agent_interfaces(env: Environment):
-#     observation_spaces = env.observation_spaces
-#     action_spaces = env.action_spaces
-
-#     res = {}
-#     for agent in env.possible_agents:
-#         random_policy = RandomPolicy(
-#             "random", observation_spaces[agent], action_spaces[agent], {}, {}
-#         )
-#         res[agent] = AgentInterface(
-#             agent_id=agent,
-#             observation_space=observation_spaces[agent],
-#             action_space=action_spaces[agent],
-#             parameter_server=None,
-#             policies={f"random_{i}": random_policy for i in range(2)},
-#         )
-#     return res
-
-
-# def _gen_agent_episodes(
-#     trainable_agents: Sequence[AgentID],
-#     behavior_policies: Dict[AgentID, PolicyID],
-#     env_id: str,
-#     capacity: int,
-#     other_columns: Sequence[str],
-#     is_sequential: bool = False,
-# ):
-
-#     res = {}
-#     episode_creator = Episode if not is_sequential else SequentialEpisode
-#     for agent in trainable_agents:
-#         res[agent] = episode_creator(
-#             env_id,
-#             behavior_policies[agent],
-#             capacity=capacity,
-#             other_columns=other_columns,
-#         )
-#     return res
-
-
-# @pytest.fixture(scope="session")
-# def maatari_config():
-#     with open(
-#         os.path.join(settings.BASE_DIR, "examples/configs/dqn_basketball_pong.yaml"),
-#         "r",
-#     ) as f:
-#         config = yaml.load(f)
-#     return config
-
-
-# def test_vector_rollout(maatari_config):
-#     creator = MAAtari
-#     configs = maatari_config["env_description"]["config"]
-#     rollout_configs = maatari_config["rollout"]
-#     env = creator(**configs)
-
-#     # generate agent interfaces
-#     agent_interfaces: Dict[AgentID, AgentInterface] = _gen_agent_interfaces(env)
-#     _ = [interface.reset() for interface in agent_interfaces.values()]
-
-#     # sample behavior policies
-#     behavior_policies = {
-#         agent: list(interface.policies.keys())[0]
-#         for agent, interface in agent_interfaces.items()
-#     }
-
-#     # create 10 environments to form a vectored environment
-#     vec_env = VectorEnv.from_envs([env], configs)
-#     vec_env.add_envs(num=9)
-
-#     # generate agent episodes
-#     agent_episodes = _gen_agent_episodes(
-#         env.trainable_agents,
-#         behavior_policies,
-#         "basket_ball_pong",
-#         rollout_configs["fragment_length"] * 2,
-#         env.extra_returns,
-#     )
-
-#     metric = get_metric(rollout_configs["metric_type"])(env.trainable_agents)
-
-#     feedback = simultaneous(
-#         vec_env,
-#         num_episodes=2,
-#         agent_interfaces=agent_interfaces,
-#         fragment_length=rollout_configs["fragment_length"],
-#         behavior_policies=behavior_policies,
-#         agent_episodes=agent_episodes,
-#         metric=metric,
-#     )
-
-#     logging.debug(f"feedback from simultaneous rollout: {feedback}")
-
-
-# def test_sequential_rollout(poker_config):
-#     creator = poker_aec_env.env
-#     env = creator(**poker_config)
-
-#     # generate agent interfaces
-#     agent_interfaces = _gen_agent_interfaces(env)
-#     _ = [interface.reset() for interface in agent_interfaces.values()]
-
-#     # sample behavior policies
-#     behavior_policies = {
-#         agent: list(interface.policies.keys())[0]
-#         for agent, interface in agent_interfaces.items()
-#     }
-
-#     # rollout configs
-#     fragment_length = 100
-#     num_episodes = 2
-#     metric = get_metric("simple")(env.trainable_agents)
-
-#     # generate agent episodes
-#     agent_episodes = _gen_agent_episodes(
-#         env.trainable_agents,
-#         behavior_policies,
-#         "poker",
-#         fragment_length * num_episodes,
-#         env.extra_returns,
-#         is_sequential=True,
-#     )
-
-#     # sequential rollout
-#     feedback = sequential(
-#         env._env,
-#         num_episodes=num_episodes,
-#         agent_interfaces=agent_interfaces,
-#         fragment_length=fragment_length,
-#         behavior_policies=behavior_policies,
-#         agent_episodes=agent_episodes,
-#         metric=metric,
-#     )
-
-#     logging.debug(f"feedback from sequential rollout: {feedback}")
-#     _ = [episode.clean_data() for episode in agent_episodes.values()]
-=======
 import importlib
 import pytest
 
@@ -239,5 +70,4 @@
             callback=None,
             buffer_desc=None,
         )
-        print("task_type: {}\eval_info: {}".format(task_type, rollout_results))
->>>>>>> 0c43302e
+        print("task_type: {}\eval_info: {}".format(task_type, rollout_results))