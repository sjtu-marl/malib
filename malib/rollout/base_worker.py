"""BaseRolloutWorker integrates a lots of task specified methods required by distributed execution.
Users can implement and register their own rollout worker by inheriting from this class.
"""

import os
import copy
import time
import traceback
import operator
import numpy as np

import ray

from collections import defaultdict
from functools import reduce
from malib import settings
from malib.utils.general import iter_dicts_recursively, iter_many_dicts_recursively
from malib.utils.typing import (
    AgentID,
    BufferDescription,
    TaskDescription,
    TaskRequest,
    TaskType,
    RolloutFeedback,
    Status,
    ParameterDescription,
    SimulationDescription,
    RolloutDescription,
    PolicyID,
    Sequence,
    Dict,
    Any,
    Tuple,
    List,
)

from malib.envs.agent_interface import AgentInterface
from malib.algorithm.common.policy import Policy
from malib.utils.logger import Logger, get_logger, Log
from malib.utils.stoppers import get_stopper

PARAMETER_GET_TIMEOUT = 3
MAX_PARAMETER_GET_RETRIES = 10


class BaseRolloutWorker:
    def __init__(
        self,
        worker_index: Any,
        env_desc: Dict[str, Any],
        metric_type: str,
        remote: bool = False,
        save: bool = False,
        **kwargs,
    ):
        """Create a rollout worker instance.

        :param Any worker_index: Indicate rollout worker.
        :param Dict[str,Any] env_desc: The environment description.
        :param str metric_type: Name of registered metric handler.
        :param int parallel_num: Number of parallel.
        :param bool remote: Tell this rollout worker work in remote mode or not, default by False.
        :param int save: Whether or not to save the policy models.
        """

        self._worker_index = worker_index
        self._env_description = env_desc
        self._save = save
        self.global_step = 0

        self._coordinator = None
        self._parameter_server = None
        self._offline_dataset = None

        env = env_desc["creator"](**env_desc["config"])
        self._agents = env.possible_agents
        self._kwargs = kwargs

        if remote:
            self.init()

        # interact with environment
        self._agent_interfaces = {
            aid: AgentInterface(
                aid,
                env.observation_spaces[aid],
                env.action_spaces[aid],
                self._parameter_server,
            )
            for aid in self._agents
        }
        self._metric_type = metric_type
        self._remote = remote

        self.logger = get_logger(
            log_level=settings.LOG_LEVEL,
            log_dir=settings.LOG_DIR,
            name=f"rollout_worker_{worker_index}",
            remote=settings.USE_REMOTE_LOGGER,
            mongo=settings.USE_MONGO_LOGGER,
            **kwargs["exp_cfg"],
        )

    def get_status(self):
        return self._status

    def set_status(self, status):
        if status == self._status:
            return Status.FAILED
        else:
            self._status = status
            return Status.SUCCESS

    @property
    def population(self) -> Dict[PolicyID, Policy]:
        """Return a dict of agent policy pool

        :return: a dict of agent policy id pool
        """

        return {
            agent: list(agent_interface.policies.keys())
            for agent, agent_interface in self._agent_interfaces.items()
        }

    @classmethod
    def as_remote(
        cls,
        num_cpus: int = None,
        num_gpus: int = None,
        memory: int = None,
        object_store_memory: int = None,
        resources: dict = None,
    ) -> type:
        """Return a remote class for Actor initialization"""

        return ray.remote(
            num_cpus=num_cpus,
            num_gpus=num_gpus,
            memory=memory,
            object_store_memory=object_store_memory,
            resources=resources,
        )(cls)

    def init(self):
        """Init coordinator in remote mode, parameter server and offline dataset server.

        When worker works in remote mode, this method will be called.
        """

        retries = 100
        while True:
            try:
                if self._coordinator is None:
                    self._coordinator = ray.get_actor(settings.COORDINATOR_SERVER_ACTOR)

                if self._parameter_server is None:
                    self._parameter_server = ray.get_actor(
                        settings.PARAMETER_SERVER_ACTOR
                    )

                if self._offline_dataset is None:
                    self._offline_dataset = ray.get_actor(
                        settings.OFFLINE_DATASET_ACTOR
                    )
                self._status = Status.IDLE
                break
            except Exception as e:
                retries -= 1
                if retries == 0:
                    self.logger.error("reached maximum retries")
                    raise RuntimeError(traceback.format_exc())
                else:
                    self.logger.warning(
                        f"waiting for coordinator server initialization ... {self._worker_index}\n{traceback.format_exc()}"
                    )
                    time.sleep(1)

    def add_policies(self, task_desc):
        trainable_pairs = task_desc.content.agent_involve_info.trainable_pairs

        population_configs = task_desc.content.agent_involve_info.populations
        parameter_descs = task_desc.content.agent_involve_info.meta_parameter_desc_dict
        for aid, config_seq in population_configs.items():
            # config: (pid, description)
            agent = self._agent_interfaces[aid]
            for pid, pconfig in config_seq:
                if pid not in agent.policies:
                    agent.add_policy(
                        aid,
                        pid,
                        pconfig,
                        parameter_descs[aid].parameter_desc_dict[pid],
                    )
                agent.reset()

            # add policies which need to be trained, and tag it as trainable
        for aid, (pid, description) in trainable_pairs.items():
            agent = self._agent_interfaces[aid]
            try:
                if pid not in agent.policies:
                    agent.add_policy(
                        aid,
                        pid,
                        description,
                        parameter_descs[aid].parameter_desc_dict[pid],
                    )
                agent.reset()
            except Exception as e:
                print(e)
                print(parameter_descs[aid].parameter_desc_dict)

        # check whether there is policy_combinations
        if hasattr(task_desc.content, "policy_combinations"):
            for combination in task_desc.content.policy_combinations:
                for aid, (pid, description) in combination.items():
                    agent = self._agent_interfaces[aid]
                    if pid not in agent.policies:
                        if (
                            parameter_descs[aid].parameter_desc_dict.get(pid, None)
                            is None
                        ):
                            # create a parameter description here
                            parameter_desc = ParameterDescription(
                                time_stamp=time.time(),
                                identify=aid,
                                lock=False,
                                env_id=self._env_description["id"],
                                description=description,
                                id=pid,
                            )
                        else:
                            parameter_desc = parameter_descs[aid].parameter_desc_dict[
                                pid
                            ]
                        agent.add_policy(aid, pid, description, parameter_desc)

    def set_state(self, task_desc: TaskDescription) -> None:
        """Review task description to add new policies and update population distribution.

        :param task_desc: TaskDescription, A task description entity.
        :return: None
        """

        self.add_policies(task_desc)
        if hasattr(task_desc.content, "policy_distribution"):
            self.ready_for_sample(
                policy_distribution=task_desc.content.policy_distribution
            )

    def update_state(self, task_desc: TaskDescription, waiting=False) -> Status:
        """Parse task_desc and check whether it is necessary to update local state.

        :param TaskDescription task_desc: A task description entity.
        :param bool waiting: Update state in sync or async mode
        :return: A status code
        """

        trainable_pairs = task_desc.content.agent_involve_info.trainable_pairs
        populations = task_desc.content.agent_involve_info.populations
        tmp_status = {pid: Status.SUCCESS for pid, _ in trainable_pairs.values()}
        for aid, agent in self._agent_interfaces.items():
            # got policy status then check whether we have need
            if isinstance(task_desc.content, SimulationDescription):
                # update all in population
                for comb in task_desc.content.policy_combinations:
                    pid, _ = comb[aid]
                    parameter_desc = agent.parameter_desc_dict[pid]
                    if not parameter_desc.lock:
                        # fixed policies should wait until locked
                        self.logger.debug(f"pid={pid} for agent={aid} not lock")
                        agent.update_weights([pid], waiting=True)
                        self.logger.debug(f"pid={pid} for agent={aid} locked")
            elif isinstance(task_desc.content, RolloutDescription):
                # update trainable pairs and population
                p_tups = populations[aid]
                # fixed policies should wait until locked
                for pid, _ in p_tups:
                    parameter_desc = agent.parameter_desc_dict[pid]
                    if not parameter_desc.lock:
                        agent.update_weights([pid], waiting=True)
                if aid not in trainable_pairs:
                    continue
                pid, _ = trainable_pairs[aid]
                parameter_desc = agent.parameter_desc_dict[pid]
                if not parameter_desc.lock:
                    status = agent.update_weights([pid], waiting=True)
                    tmp_status[pid] = (
                        Status.LOCKED
                        if Status.LOCKED in status.values()
                        else Status.SUCCESS
                    )
        # return trainable pid
        status = (
            Status.LOCKED if Status.LOCKED in tmp_status.values() else Status.SUCCESS
        )
        self.global_step += 1
        return status

    @Log.method_timer(enable=settings.PROFILING)
    def rollout(self, task_desc: TaskDescription):
        """Collect training data asynchronously and stop it until the evaluation results meet the stopping conditions"""

        stopper = get_stopper(task_desc.content.stopper)(
            config=task_desc.content.stopper_config, tasks=None
        )
        merged_statics = {}
        epoch = 0
        self.set_state(task_desc)
        start_time = time.time()
        total_num_frames = 0
        print_every = 100  # stopper.max_iteration // 3

        # create data table
        trainable_pairs = task_desc.content.agent_involve_info.trainable_pairs
        # XXX(ming): shall we authorize learner to determine the buffer description?
        buffer_desc = BufferDescription(
            env_id=self._env_description["config"][
                "env_id"
            ],  # TODO(ziyu): this should be move outside "config"
            agent_id=list(trainable_pairs.keys()),
            policy_id=[pid for pid, _ in trainable_pairs.values()],
            capacity=None,
<<<<<<< HEAD
            data_shapes=self._env_description["data_shapes"],
=======
            # data_shapes=self._env_description["data_shapes"],
>>>>>>> 0c43302e
            sample_start_size=None,
        )
        ray.get(self._offline_dataset.create_table.remote(buffer_desc))
        while not stopper(merged_statics, global_step=epoch):
            status = self.update_state(task_desc, waiting=False)
            if status == Status.LOCKED:
                break

            trainable_behavior_policies = {
                aid: pid
                for aid, (
                    pid,
                    _,
                ) in task_desc.content.agent_involve_info.trainable_pairs.items()
            }
            # get behavior policies of other fixed agent
            raw_statistics, num_frames = self.sample(
                callback=task_desc.content.callback,
                num_episodes=task_desc.content.num_episodes,
                policy_combinations=[trainable_behavior_policies],
                explore=True,
                fragment_length=task_desc.content.fragment_length,
                role="rollout",
                policy_distribution=task_desc.content.policy_distribution,
                buffer_desc=buffer_desc,
            )

            self.after_rollout(task_desc.content.agent_involve_info.trainable_pairs)
            total_num_frames += num_frames
            time_consump = time.time() - start_time

            holder = {}
            for history, ds, k, vs in iter_many_dicts_recursively(
                *raw_statistics, history=[]
            ):
                prefix = "/".join(history)
                vs = reduce(operator.add, vs)
                holder[f"{prefix}_mean"] = np.mean(vs)
                holder[f"{prefix}_max"] = np.max(vs)
                holder[f"{prefix}_min"] = np.min(vs)

            # log to tensorboard
            if (epoch + 1) % print_every == 0:
                Logger.info("\tepoch: %s (evaluation) %s", epoch, holder)
            for k, v in holder.items():
                self.logger.send_scalar(
                    tag=f"Evaluation/{k}", content=v, global_step=epoch
                )
            self.logger.send_scalar(
                tag="Performance/RFPS/{}".format(os.getpid()),
                content=total_num_frames / time_consump,
                global_step=epoch,
            )
            epoch += 1

        if self._save:
            self.save_model()

        rollout_feedback = RolloutFeedback(
            worker_idx=self._worker_index,
            agent_involve_info=task_desc.content.agent_involve_info,
            statistics=holder,
        )
        self.callback(status, task_desc, rollout_feedback, role="rollout", relieve=True)

    def callback(
        self,
        status: Status,
        task_desc: TaskDescription,
        content: Any,
        role: str,
        relieve: bool,
    ):
        if role == "simulation":
            task_req = TaskRequest.from_task_desc(
                task_desc=task_desc,
                task_type=TaskType.UPDATE_PAYOFFTABLE,
                content=content,
            )
            self._coordinator.request.remote(task_req)
        else:
            if status is not Status.LOCKED:
                parameter_desc_dict = (
                    content.agent_involve_info.meta_parameter_desc_dict
                )
                for agent, (
                    pid,
                    _,
                ) in content.agent_involve_info.trainable_pairs.items():
                    parameter_desc = copy.copy(
                        parameter_desc_dict[agent].parameter_desc_dict[pid]
                    )
                    parameter_desc.type = "parameter"
                    parameter_desc.lock = True
                    parameter_desc.data = (
                        self._agent_interfaces[agent].policies[pid].state_dict()
                    )
                    _ = ray.get(self._parameter_server.push.remote(parameter_desc))
                self._coordinator.request.remote(
                    TaskRequest.from_task_desc(
                        task_desc=task_desc,
                        task_type=TaskType.EVALUATE,
                        content=content,
                    )
                )
        if relieve:
            # unlock worker
            self.set_status(Status.IDLE)

    @Log.method_timer(enable=settings.PROFILING)
    def simulation(self, task_desc: TaskDescription):
        """Handling simulation task."""

        # set state here
        self.set_state(task_desc)
        combinations = task_desc.content.policy_combinations
        callback = task_desc.content.callback
        agent_involve_info = task_desc.content.agent_involve_info
        # print(f"simulation for {task_desc.content.num_episodes}")
        raw_statistics, num_frames = self.sample(
            callback=callback,
            num_episodes=task_desc.content.num_episodes,
            fragment_length=task_desc.content.max_episode_length,
            policy_combinations=[
                {k: p for k, (p, _) in comb.items()} for comb in combinations
            ],
            explore=False,
            role="simulation",
        )
        Logger.debug("simulation done with return: %s", raw_statistics)
        for statistics, combination in zip(raw_statistics, combinations):
            # merge statistics
            statistics = dict(
                map(lambda kv: (kv[0], sum(kv[1]) / len(kv[1])), statistics.items())
            )
            rollout_feedback = RolloutFeedback(
                worker_idx=self._worker_index,
                agent_involve_info=agent_involve_info,
                statistics=statistics,
                policy_combination=combination,
            )
            task_req = TaskRequest.from_task_desc(
                task_desc=task_desc,
                task_type=TaskType.UPDATE_PAYOFFTABLE,
                content=rollout_feedback,
            )
            self._coordinator.request.remote(task_req)
        self.set_status(Status.IDLE)

    def assign_episode_id(self):
        return f"eps-{self._worker_index}-{time.time()}"

    def ready_for_sample(self, policy_distribution=None):
        """Reset policy behavior distribution.

        :param policy_distribution: Dict[AgentID, Dict[PolicyID, float]], default by None
        """

        for aid, interface in self._agent_interfaces.items():
            if policy_distribution is None or aid not in policy_distribution:
                pass
            else:
                interface.set_behavior_dist(policy_distribution[aid])
            interface.reset()

    def save_model(self):
        """Save policy model to log directory."""

        save_dir = os.path.join(
            settings.LOG_DIR,
            self._kwargs["exp_cfg"]["expr_group"],
            self._kwargs["exp_cfg"]["expr_name"],
            "models",
        )
        for aid, interface in self._agent_interfaces.items():
            _save_dir = os.path.join(save_dir, aid)
            interface.save(_save_dir)

    def sample(
        self,
        callback: type,
        num_episodes: int,
        fragment_length: int,
        role: str,
        policy_combinations: List,
        explore: bool = True,
        threaded: bool = True,
        policy_distribution: Dict[AgentID, Dict[PolicyID, float]] = None,
        buffer_desc: BufferDescription = None,
    ) -> Tuple[Sequence[Dict[str, List]], int]:
        """Implement your sample logic here, return the collected data and statistics"""

        raise NotImplementedError

    def close(self):
        """Terminate worker"""

        # TODO(ming): store worker's state
        self.logger.info(f"Worker: {self._worker_index} has been terminated.")
        for agent in self._agent_interfaces.values():
            agent.close()

    def after_rollout(self, trainable_pairs):
        """Callback after each iteration"""

        pass<|MERGE_RESOLUTION|>--- conflicted
+++ resolved
@@ -321,11 +321,7 @@
             agent_id=list(trainable_pairs.keys()),
             policy_id=[pid for pid, _ in trainable_pairs.values()],
             capacity=None,
-<<<<<<< HEAD
-            data_shapes=self._env_description["data_shapes"],
-=======
             # data_shapes=self._env_description["data_shapes"],
->>>>>>> 0c43302e
             sample_start_size=None,
         )
         ray.get(self._offline_dataset.create_table.remote(buffer_desc))
