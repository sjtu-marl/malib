--- conflicted
+++ resolved
@@ -182,10 +182,6 @@
 
     def step(self, actions: Dict[AgentID, List]) -> Dict:
         active_envs = self.active_envs
-<<<<<<< HEAD
-        self._step_cnt += len(active_envs)
-=======
->>>>>>> 0c43302e
 
         env_rets = {}
         # FIXME(ming): (keyerror, sometimes) the env_id in actions is not an active environment.
@@ -194,17 +190,10 @@
             env_done = ret[EpisodeKey.DONE]["__all__"]
             if env_done:
                 env = active_envs.pop(env_id)
-<<<<<<< HEAD
-                if self.is_terminated():
-                    # write episode cache
-                    self._cached_episode_infos[env_id] = env.collect_info()
-                else:
-=======
                 self._cached_episode_infos[env_id] = env.collect_info()
                 if not self.is_terminated():
                     # write episode cache
                 # else:
->>>>>>> 0c43302e
                     _tmp = env.reset(
                         max_step=self._max_step,
                         custom_reset_config=self._custom_reset_config,
@@ -216,10 +205,7 @@
                     env_rets[runtime_id] = _tmp
             env_rets[env_id] = ret
 
-<<<<<<< HEAD
-=======
         self._step_cnt += len(actions)
->>>>>>> 0c43302e
         return env_rets
 
     def is_terminated(self):
@@ -377,11 +363,7 @@
                 env = self._active_envs.pop(env_id)
                 runtime_id = uuid.uuid1().hex
                 self.active_envs[runtime_id] = env
-<<<<<<< HEAD
                 _ret.update(
-=======
-                rets.update(
->>>>>>> 0c43302e
                     ray.get(
                         env.reset.remote(
                             runtime_id=runtime_id,
