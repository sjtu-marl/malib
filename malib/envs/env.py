--- conflicted
+++ resolved
@@ -79,15 +79,11 @@
         self.cnt = 0
 
         self.custom_reset_config = custom_reset_config or self.custom_reset_config
-<<<<<<< HEAD
-        self.episode_metrics = {"env_step": 0, "agent_reward": {}, "agent_step": {}}
-=======
         self.episode_metrics = {
             "env_step": 0,
             "agent_reward": {k: [] for k in self.possible_agents},
             "agent_step": {k: 0.0 for k in self.possible_agents},
         }
->>>>>>> 0c43302e
         self.episode_meta_info.update(
             {
                 "max_step": self.max_step,
@@ -103,19 +99,12 @@
         done2 = self.cnt >= self.max_step > 0
         return done1 or done2
 
-<<<<<<< HEAD
-    @record_episode_info
-=======
     # @record_episode_info
->>>>>>> 0c43302e
     def step(self, actions: Dict[AgentID, Any]):
         self.cnt += 1
         rets = self.time_step(actions)
         rets[EpisodeKey.DONE]["__all__"] = self.env_done_check(rets[EpisodeKey.DONE])
-<<<<<<< HEAD
-=======
         self.record_episode_info_step(rets)
->>>>>>> 0c43302e
         return rets
 
     def time_step(self, actions: Dict[AgentID, Any]):
@@ -139,11 +128,7 @@
 
     def collect_info(self) -> Dict[str, Any]:
         return {
-<<<<<<< HEAD
-            "episode_runtime_info": self.episode_meta_info,
-=======
             # "episode_runtime_info": self.episode_meta_info,
->>>>>>> 0c43302e
             "episode_metrics": self.episode_metrics,
             "custom_metrics": self.custom_metrics,
         }
