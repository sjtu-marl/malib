--- conflicted
+++ resolved
@@ -2,12 +2,6 @@
 
 import torch
 import numpy as np
-<<<<<<< HEAD
-
-from malib.utils.typing import Dict, Callable
-
-
-=======
 import copy
 
 from malib import settings
@@ -33,7 +27,6 @@
     return ori_configs
 
 
->>>>>>> 0c43302e
 # TODO(ming): will be replaced with many dicts
 def iter_dicts_recursively(d1, d2):
     """Assuming dicts have the exact same structure."""
@@ -46,20 +39,11 @@
             yield d1, d2, k, d1[k], d2[k]
 
 
-<<<<<<< HEAD
-def iter_many_dicts_recursively(*d):
-=======
 def iter_many_dicts_recursively(*d, history=None):
->>>>>>> 0c43302e
     """Assuming dicts have the exact same structure, or raise KeyError."""
 
     for k, v in d[0].items():
         if isinstance(v, (dict, OrderedDict)):
-<<<<<<< HEAD
-            yield from iter_many_dicts_recursively(*[_d[k] for _d in d])
-        else:
-            yield d, k, tuple([_d[k] for _d in d])
-=======
             yield from iter_many_dicts_recursively(
                 *[_d[k] for _d in d],
                 history=history + [k] if history is not None else None,
@@ -70,18 +54,13 @@
             else:
                 # print("fff", k, [list(_d.keys())for _d in d])
                 yield history + [k], d, k, tuple([_d[k] for _d in d])
->>>>>>> 0c43302e
 
 
 def _default_dtype_mapping(dtype):
     # FIXME(ming): cast 64 to 32?
     if dtype in [np.int32, np.int64, int]:
         return torch.int32
-<<<<<<< HEAD
-    elif dtype in [float, np.float32]:
-=======
     elif dtype in [float, np.float32, np.float16]:
->>>>>>> 0c43302e
         return torch.float32
     elif dtype == np.float64:
         return torch.float64
@@ -130,21 +109,13 @@
     )
 
     def decorator(func):
-<<<<<<< HEAD
-        def wrap(self, *args, **kwargs):
-=======
         def wrap(*args, **kwargs):
->>>>>>> 0c43302e
             new_args = []
             for i, arg in enumerate(args):
                 new_args.append(_walk(cast_to_tensor, arg))
             for k, v in kwargs.items():
                 kwargs[k] = _walk(cast_to_tensor, v)
-<<<<<<< HEAD
-            rets = func(self, *new_args, **kwargs)
-=======
             rets = func(*new_args, **kwargs)
->>>>>>> 0c43302e
             if callback is not None:
                 callback(rets)
             return rets
