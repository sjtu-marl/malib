--- conflicted
+++ resolved
@@ -136,14 +136,6 @@
             mongo=settings.USE_MONGO_LOGGER,
             **exp_cfg,
         )
-<<<<<<< HEAD
-        self._local_buffer = Table(
-            # FIXME(ziyu & ming): how to figure out these params, new config?
-            [self._id],
-            capacity=500,
-            fragment_length=3001, # ziyu: record last step value if truncated 
-            data_shapes=self._env_desc["data_shapes"],
-=======
 
         local_buffer_config = local_buffer_config or {}
         self.local_buffer = Table(
@@ -151,7 +143,6 @@
             fragment_length=None,
             data_shapes=None,
             sample_start_size=0,
->>>>>>> 703313ef
             mode="local",
         )
 
