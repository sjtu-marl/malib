--- conflicted
+++ resolved
@@ -368,11 +368,7 @@
                     assert batch.data is not None
                     size += len(buffer_desc.indices)
                     self.local_buffer.insert(
-<<<<<<< HEAD
-                        data=batch.data, size=len(buffer_desc.indices)
-=======
                         data=[batch.data], size=len(buffer_desc.indices)
->>>>>>> 0c43302e
                     )
 
                     buffer_desc.data = None
