--- conflicted
+++ resolved
@@ -25,14 +25,9 @@
     max_step: 1000
   metric_type: "simple"
   fragment_length: 25
-<<<<<<< HEAD
-  num_episodes: 25
-  episode_seg: 25
-=======
   # TODO(ming): use num batch?
   num_episodes: 1
   num_env_per_worker: 1
->>>>>>> 0c43302e
   terminate: "any"
 
 evaluation:
